--- conflicted
+++ resolved
@@ -68,11 +68,7 @@
 
 # 2mm mesh use settings below (to lower Courant number)
 runtime = set_runtime(
-<<<<<<< HEAD
-        iterations=5000, write_interval=250, time_step=0.001) # Only runs on 32 bit
-=======
     iterations=500, write_interval=-1, time_step=0.005)
->>>>>>> 6cfd54ed
 
 config = Configuration(
     solvers=solvers, schemes=schemes, runtime=runtime)
