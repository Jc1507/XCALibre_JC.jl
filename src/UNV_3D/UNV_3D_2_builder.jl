--- conflicted
+++ resolved
@@ -65,67 +65,6 @@
 #=
         face_nodes = generate_face_nodes(faces) #Removed push
 
-<<<<<<< HEAD
-function build_mesh3D(unv_mesh)
-    stats= @timed begin
-    println("Loading UNV File...")
-    points,edges,faces,volumes,boundaryElements=load_3D(unv_mesh)
-    println("File Read Successfully")
-    println("Generating Mesh...")
-    nodes=generate_nodes(points,volumes)
-
-    node_cells=generate_node_cells(points,volumes)
-
-    faces=generate_internal_faces(volumes,faces)
-    #faces=quad_internal_faces(volumes,faces)
-
-    face_nodes=Vector{Int}(generate_face_nodes(faces))
-    cell_nodes=Vector{Int}(generate_cell_nodes(volumes))
-    
-    all_cell_faces=Vector{Int}(generate_all_cell_faces(volumes,faces))
-
-    cell_nodes_range=generate_cell_nodes_range(volumes)
-    face_nodes_range=generate_face_nodes_range(faces)
-    all_cell_faces_range=generate_all_faces_range(volumes)
-
-    centre_of_cells=calculate_centre_cell(volumes,nodes)
-    #volume_of_cells=calculate_cell_volume(volumes,all_cell_faces_range,all_cell_faces,face_normal,cell_centre,face_centre,face_ownerCells,face_area)
-
-    boundary_faces,boundary_face_range=generate_boundary_faces(boundaryElements)
-    boundary_cells=generate_boundary_cells(boundary_faces,all_cell_faces,all_cell_faces_range)
-
-    cell_faces,cell_faces_range=generate_cell_faces(volumes,faces,boundaryElements)
-
-    boundaries=generate_boundaries(boundaryElements,boundary_face_range)
-    #cells=generate_cells(volumes,centre_of_cells,volume_of_cells,cell_nodes_range,cell_faces_range)
-
-    #cell_neighbours=generate_cell_neighbours(cells,cell_faces)
-
-    face_ownerCells=generate_face_ownerCells(faces,all_cell_faces,volumes,all_cell_faces_range)
-
-    #faces_normal,faces_area,faces_centre,faces_e,faces_delta,faces_weight=calculate_faces_properties(faces,face_nodes,nodes,cell_nodes,cells,face_ownerCells,face_nodes_range)
-
-    faces_area=calculate_face_area(nodes,faces)
-    faces_centre=calculate_face_centre(faces,nodes)
-    faces_normal=calculate_face_normal(faces,nodes)
-    faces_normal=flip_face_normal(faces,face_ownerCells,centre_of_cells,faces_centre,faces_normal)
-    faces_e,faces_delta,faces_weight=calculate_face_properties(faces,face_ownerCells,centre_of_cells,faces_centre,faces_normal)
-    
-    volume_of_cells=calculate_cell_volume(volumes,all_cell_faces_range,all_cell_faces,faces_normal,centre_of_cells,faces_centre,face_ownerCells,faces_area)
-
-    cells=generate_cells(volumes,centre_of_cells,volume_of_cells,cell_nodes_range,cell_faces_range)
-    cell_neighbours=generate_cell_neighbours(cells,cell_faces)
-    faces=generate_faces(faces,face_nodes_range,faces_centre,faces_normal,faces_area,face_ownerCells,faces_e,faces_delta,faces_weight)
-    
-    cell_nsign=calculate_cell_nsign(cells,faces,cell_faces)
-
-    get_float=SVector(0.0,0.0,0.0)
-    get_int=UnitRange(0,0)
-
-    mesh=Mesh3(cells,cell_nodes,cell_faces,cell_neighbours,cell_nsign,faces,face_nodes,boundaries,nodes,node_cells,get_float,get_int,boundary_cells)
-
-    mesh = correct_boundary_normals(mesh)
-=======
 
         # all_cell_faces = generate_all_cell_faces(faces, cell_face_nodes) # New method needed
         # face_nodes_range = generate_face_nodes_range(faces) #Removed Push
@@ -153,7 +92,6 @@
         get_int = UnitRange(0, 0)
 
         mesh = Mesh3(cells, cell_nodes, cell_faces, cell_neighbours, cell_nsign, faces, face_nodes, boundaries, nodes, node_cells, get_float, get_int, boundary_cells)
->>>>>>> 6cfd54ed
 
     end
     println("Done! Execution time: ", @sprintf "%.6f" stats.time)
@@ -165,72 +103,6 @@
 end
 end
 
-<<<<<<< HEAD
-function correct_boundary_normals(mesh)
-    # Only works with tets
-    (; boundaries, faces, face_nodes, nodes) = mesh
-    edge1 = SVector(0.0,0.0,0.0)
-    edge2 = SVector(0.0,0.0,0.0)
-    for boundary ∈ boundaries
-        for fID ∈ boundary.IDs_range
-            face = faces[fID]
-            nodes_range = face.nodes_range
-            nodeIDs = @view face_nodes[nodes_range]
-            
-            n1=nodes[nodeIDs[1]].coords
-            n2=nodes[nodeIDs[2]].coords
-            n3=nodes[nodeIDs[3]].coords
-    
-            edge1 = n2 - n1
-            edge2 = n3 - n1
-            normal_vec = edge1 × edge2
-    
-            magnitude = norm(normal_vec)
-            normal = normal_vec/magnitude
-            # if boundary.name == :bottom
-            #     println(normal)
-            # end
-            @reset face.normal = normal
-            faces[fID] = face
-        end
-    end
-    mesh
-end
-
-function calculate_face_properties(faces,face_ownerCells,cell_centre,face_centre,face_normal)
-    store_e=[]
-    store_delta=[]
-    store_weight=[]
-    for i=1:length(faces)
-        if face_ownerCells[i,2]==face_ownerCells[i,1]
-            cc=cell_centre[face_ownerCells[i,1]]
-            cf=face_centre[i]
-
-            d_cf=cf-cc
-
-            delta=norm(d_cf)
-            push!(store_delta,delta)
-            e=d_cf/delta
-            push!(store_e,e)
-            weight=one(Float64)
-            push!(store_weight,weight)
-
-        else
-            c1=cell_centre[face_ownerCells[i,1]]
-            c2=cell_centre[face_ownerCells[i,2]]
-            cf=face_centre[i]
-            d_1f=cf-c1
-            d_f2=c2-cf
-            d_12=c2-c1
-
-            delta=norm(d_12)
-            push!(store_delta,delta)
-            e=d_12/delta
-            push!(store_e,e)
-            weight=abs((d_1f⋅face_normal[i])/(d_1f⋅face_normal[i] + d_f2⋅face_normal[i]))
-            push!(store_weight,weight)
-
-=======
 # Convenience access FUNCTIONS
 get_data(array, range, index) = @view array[range[index]]
 get_data(array, range) =  array[range] #@view array[range] # 
@@ -288,38 +160,10 @@
         nodes_ID = nodeIDs(cell_nodes, cell.nodes_range)
         for nID ∈ nodes_ID
             sum += nodes[nID].coords 
->>>>>>> 6cfd54ed
         end
         @reset cell.centre = sum/length(nodes_ID)
         cells[cID] = cell
     end
-<<<<<<< HEAD
-    return store_e,store_delta,store_weight
-end
-
-function flip_face_normal(faces,face_ownerCells,cell_centre,face_centre,face_normal)
-    for i=1:length(faces)
-        if face_ownerCells[i,2]==face_ownerCells[i,1]
-            cc=cell_centre[face_ownerCells[i,1]]
-            cf=face_centre[i]
-
-            d_cf=cf-cc
-
-            if d_cf⋅face_normal[i]<0
-                face_normal[i]=-1.0*face_normal[i]
-            end
-        else
-            c1=cell_centre[face_ownerCells[i,1]]
-            c2=cell_centre[face_ownerCells[i,2]]
-            cf=face_centre[i]
-            #d_1f=cf-c1
-            #d_f2=c2-cf
-            d_12=c2-c1
-
-            if d_12⋅face_normal[i]<0
-                face_normal[i]=-1.0*face_normal[i]
-            end
-=======
 
     # calculate face centres (geometric - not centroid - needs fixing)
     for fID ∈ eachindex(faces)
@@ -397,7 +241,6 @@
         normal = normal_vec/norm(normal_vec)
         if cc1_cc2 ⋅ normal < 0
             normal *= -1
->>>>>>> 6cfd54ed
         end
         @reset face.normal = normal
 
@@ -437,210 +280,6 @@
         @reset cell.volume = volume
         cells[cID] = cell
     end
-<<<<<<< HEAD
-    return face_normal
-end
-
-function calculate_face_normal(faces,nodes)
-    normal_store=[]
-    for i=1:length(faces)
-        n1=nodes[faces[i].faces[1]].coords
-        n2=nodes[faces[i].faces[2]].coords
-        n3=nodes[faces[i].faces[3]].coords
-
-        # t1x=n2[1]-n1[1]
-        # t1y=n2[2]-n1[2]
-        # t1z=n2[3]-n1[3]
-
-        # t2x=n3[1]-n1[1]
-        # t2y=n3[2]-n1[2]
-        # t2z=n3[3]-n1[3]
-
-        # nx=t1y*t2z-t1z*t2y
-        # ny=-(t1x*t2z-t1z*t2x)
-        # nz=t1x*t2y-t1y*t2x
-
-        # magn2=(nx)^2+(ny)^2+(nz)^2
-
-        # snx=nx/sqrt(magn2)
-        # sny=ny/sqrt(magn2)
-        # snz=nz/sqrt(magn2)
-        # normal=SVector(snx,sny,snz)
-
-        edge1 = n2 - n1
-        edge2 = n3 - n1
-        normal_vec = edge1 × edge2
-
-        magnitude = norm(normal_vec)
-        normal = normal_vec/magnitude
-
-
-        push!(normal_store,normal)
-    end
-    return normal_store
-end
-
-function calculate_face_centre(faces,nodes)
-    centre_store=[]
-    for i=1:length(faces)
-        face_store=[]
-        for ic=1:length(faces[i].faces)
-            push!(face_store,nodes[faces[i].faces[ic]].coords)
-        end
-        centre=(sum(face_store)/length(face_store))
-        push!(centre_store,centre)
-    end
-    return centre_store
-end
-
-function calculate_face_area(nodes,faces)
-    area_store=Float64[]
-    for i=1:length(faces)
-        if faces[i].faceCount==3
-            n1=nodes[faces[i].faces[1]].coords
-            n2=nodes[faces[i].faces[2]].coords
-            n3=nodes[faces[i].faces[3]].coords
-
-            t1x=n2[1]-n1[1]
-            t1y=n2[2]-n1[2]
-            t1z=n2[3]-n1[3]
-
-            t2x=n3[1]-n1[1]
-            t2y=n3[2]-n1[2]
-            t2z=n3[3]-n1[3]
-
-            area2=(t1y*t2z-t1z*t2y)^2+(t1x*t2z-t1z*t2x)^2+(t1y*t2x-t1x*t2y)^2
-            area=sqrt(area2)/2
-            push!(area_store,area)
-        end
-
-        if faces[i].faceCount>3
-            n1=nodes[faces[i].faces[1]].coords
-            n2=nodes[faces[i].faces[2]].coords
-            n3=nodes[faces[i].faces[3]].coords
-
-            t1x=n2[1]-n1[1]
-            t1y=n2[2]-n1[2]
-            t1z=n2[3]-n1[3]
-
-            t2x=n3[1]-n1[1]
-            t2y=n3[2]-n1[2]
-            t2z=n3[3]-n1[3]
-
-            area2=(t1y*t2z-t1z*t2y)^2+(t1x*t2z-t1z*t2x)^2+(t1y*t2x-t1x*t2y)^2
-            area=sqrt(area2)/2
-
-            for ic=4:faces[i].faceCount
-                n1=nodes[faces[i].faces[ic]].coords
-                n2=nodes[faces[i].faces[2]].coords
-                n3=nodes[faces[i].faces[3]].coords
-
-                t1x=n2[1]-n1[1]
-                t1y=n2[2]-n1[2]
-                t1z=n2[3]-n1[3]
-
-                t2x=n3[1]-n1[1]
-                t2y=n3[2]-n1[2]
-                t2z=n3[3]-n1[3]
-
-                area2=(t1y*t2z-t1z*t2y)^2+(t1x*t2z-t1z*t2x)^2+(t1y*t2x-t1x*t2y)^2
-                area=area+sqrt(area2)/2
-
-            end
-
-            push!(area_store,area)
-
-        end
-    end
-    return area_store
-end
-
-# function generate_cell_faces(volumes,faces,boundaryElements)
-#     cell_faces=Int[]
-#     cell_faces_range=[]
-#     max_store=0
-#     max=0
-#     for ib=1:length(boundaryElements)
-#         max_store=maximum(boundaryElements[ib].elements)
-#         if max_store>=max
-#             max=max_store
-#         end
-#     end
-    
-#     x=0
-#     for i=1:length(volumes)
-#     wipe=[]
-#         for ic=max+1:length(faces)
-#             bad=sort(volumes[i].volumes)
-#             good=sort(faces[ic].faces)
-#             store=[]
-
-#             push!(store,good[1] in bad)
-#             push!(store,good[2] in bad)
-#             push!(store,good[3] in bad)
-
-#             if store[1:3] == [true,true,true]
-#                 push!(cell_faces,faces[ic].faceindex)
-#                 push!(wipe,faces[ic].faceindex)
-#             end
-#             continue
-#         end
-
-#         if length(wipe)==1
-#             push!(cell_faces_range,UnitRange(x+1,x+1))
-#             x=x+1
-#         end
-
-#         if length(wipe) ≠ 1
-#             push!(cell_faces_range,UnitRange(x+1,x+length(wipe)))
-#             x=x+length(wipe)
-#         end
-#     end
-#     return cell_faces,cell_faces_range
-# end
-
-function generate_cell_faces(volumes,faces,boundaryElements)
-    cell_faces=Int[]
-    cell_faces_range=[]
-    max_store=0
-    max=0
-    for ib=1:length(boundaryElements)
-        max_store=maximum(boundaryElements[ib].elements)
-        if max_store>=max
-            max=max_store
-        end
-    end
-    
-    x=0
-    for i=1:length(volumes)
-    wipe=[]
-        for ic=max+1:length(faces)
-            bad=sort(volumes[i].volumes)
-            good=sort(faces[ic].faces)
-            store=[]
-            true_store=[]
-
-            for ip=1:length(good)
-                push!(store,good[ip] in bad)
-                push!(true_store,true)
-            end
-
-            if store[1:length(good)] == true_store
-                push!(cell_faces,faces[ic].faceindex)
-                push!(wipe,faces[ic].faceindex)
-            end
-            continue
-        end
-
-        if length(wipe)==1
-            push!(cell_faces_range,UnitRange(x+1,x+1))
-            x=x+1
-        end
-
-        if length(wipe) ≠ 1
-            push!(cell_faces_range,UnitRange(x+1,x+length(wipe)))
-            x=x+length(wipe)
-=======
 end
 
 # Node connectivity
@@ -774,446 +413,9 @@
         temp_coords = Vector{SVector{3,Float64}}(undef,length(faces[i].faces))
         for ic = 1:length(faces[i].faces)
             temp_coords[ic] = nodes[faces[i].faces[ic]].coords
->>>>>>> 6cfd54ed
         end
         face_centres[i] = sum(temp_coords) / length(faces[i].faces)
     end
-<<<<<<< HEAD
-    return cell_faces,cell_faces_range
-end
-
-function calculate_cell_nsign(cells,faces1,cell_faces)
-    cell_nsign=Int[]
-    for i=1:length(cells)
-        centre=cells[i].centre 
-        for ic=1:length(cells[i].faces_range)
-            fcentre=faces1[cell_faces[cells[i].faces_range][ic]].centre
-            fnormal=faces1[cell_faces[cells[i].faces_range][ic]].normal
-            d_cf=fcentre-centre
-            fnsign=zero(Int)
-
-            if d_cf⋅fnormal > zero(Float64)
-                fnsign = one(Int)
-            else
-                fnsign = -one(Int)
-            end
-            push!(cell_nsign,fnsign)
-        end
-
-    end
-    return cell_nsign
-end
-
-# function calculate_cell_volume(volumes,nodes)
-#     volume_store=Float64[]
-#     for i=1:length(volumes)
-#         A=nodes[volumes[i].volumes[1]].coords
-#         B=nodes[volumes[i].volumes[2]].coords
-#         C=nodes[volumes[i].volumes[3]].coords
-#         D=nodes[volumes[i].volumes[4]].coords
-
-#         AB=[B[1]-A[1],B[2]-A[2],B[3]-A[3]]
-#         AC=[C[1]-A[1],C[2]-A[2],C[3]-A[3]]
-#         AD=[D[1]-A[1],D[2]-A[2],D[3]-A[3]]
-#         volume=abs(dot(AB, cross(AC, AD)))/6
-#         push!(volume_store,volume)
-#     end
-#     return volume_store
-# end
-
-function calculate_cell_volume(volumes,all_cell_faces_range,all_cell_faces,face_normal,cell_centre,face_centre,face_ownerCells,face_area)
-    volume_store=[]
-    for i=1:length(volumes)
-        volume=0
-        for f=all_cell_faces_range[i]
-            findex=all_cell_faces[f]
-
-            normal=face_normal[findex]
-            cc=cell_centre[i]
-            fc=face_centre[findex]
-            d_fc=fc-cc
-
-            if  face_ownerCells[findex,1] ≠ face_ownerCells[findex,2]
-                if dot(d_fc,normal)<0.0
-                    normal=-1.0*normal
-                end
-            end
-
-
-            volume=volume+(normal[1]*face_centre[findex][1]*face_area[findex])
-            
-        end
-        push!(volume_store,volume)
-    end
-    return volume_store
-end
-
-# function calculate_centre_cell(volumes,nodes)
-#     centre_store=[]
-#     for i=1:length(volumes)
-#         A=nodes[volumes[i].volumes[1]].coords
-#         B=nodes[volumes[i].volumes[2]].coords
-#         C=nodes[volumes[i].volumes[3]].coords
-#         D=nodes[volumes[i].volumes[4]].coords
-#         centre=((A+B+C+D)/4)
-#         push!(centre_store,centre)
-#     end
-#     return centre_store
-# end
-
-function calculate_centre_cell(volumes,nodes)
-    centre_store=[]
-    for i=1:length(volumes)
-        cell_store=[]
-        for ic=1:length(volumes[i].volumes)
-            push!(cell_store,nodes[volumes[i].volumes[ic]].coords)
-        end
-        centre=(sum(cell_store)/length(cell_store))
-        push!(centre_store,centre)
-    end
-    return centre_store
-end
-
-# function calculate_faces_properties(faces,face_nodes,nodes,cell_nodes,cells,face_ownerCells,face_nodes_range)
-#     store_normal=[]
-#     store_area=[]
-#     store_centre=[]
-#     store_e=[]
-#     store_delta=[]
-#     store_weight=[]
-#     for i=1:length(faces)
-#         p1=nodes[face_nodes[face_nodes_range[i]][1]].coords
-#         p2=nodes[face_nodes[face_nodes_range[i]][2]].coords
-#         p3=nodes[face_nodes[face_nodes_range[i]][3]].coords
-
-#         e1 = p2 - p1
-#         e2 = p3 - p1
-        
-#         normal = cross(e1, e2)
-#         normal /= norm(normal)
-        
-#         area = 0.5 * norm(cross(e1, e2))
-        
-#         cf=(p1+p2+p3)/3
-        
-#         if face_ownerCells[i,2]==face_ownerCells[i,1]
-#             p1=nodes[cell_nodes[cells[face_ownerCells[i,1]].nodes_range][1]].coords
-#             p2=nodes[cell_nodes[cells[face_ownerCells[i,1]].nodes_range][2]].coords
-#             p3=nodes[cell_nodes[cells[face_ownerCells[i,1]].nodes_range][3]].coords
-#             p4=nodes[cell_nodes[cells[face_ownerCells[i,1]].nodes_range][4]].coords
-
-#             cc=(p1+p2+p3+p4)/4
-
-#             d_cf=cf-cc
-
-#             if d_cf⋅normal<0
-#                 normal=-1.0*normal
-#             end
-#             normal
-
-#             delta=norm(d_cf)
-#             push!(store_delta,delta)
-#             e=d_cf/delta
-#             push!(store_e,e)
-#             weight=one(Float64)
-#             push!(store_weight,weight)
-
-#         else
-#             p1=nodes[cell_nodes[cells[face_ownerCells[i,1]].nodes_range][1]].coords
-#             p2=nodes[cell_nodes[cells[face_ownerCells[i,1]].nodes_range][2]].coords
-#             p3=nodes[cell_nodes[cells[face_ownerCells[i,1]].nodes_range][3]].coords
-#             p4=nodes[cell_nodes[cells[face_ownerCells[i,1]].nodes_range][4]].coords
-            
-#             o1=nodes[cell_nodes[cells[face_ownerCells[i,2]].nodes_range][1]].coords
-#             o2=nodes[cell_nodes[cells[face_ownerCells[i,2]].nodes_range][2]].coords
-#             o3=nodes[cell_nodes[cells[face_ownerCells[i,2]].nodes_range][3]].coords
-#             o4=nodes[cell_nodes[cells[face_ownerCells[i,2]].nodes_range][4]].coords
-            
-#             c1=(p1+p2+p3+p4)/4
-#             c2=(o1+o2+o3+o4)/4
-#             d_1f=cf-c1
-#             d_f2=c2-cf
-#             d_12=c2-c1
-            
-#             if d_12⋅normal<0
-#                 normal=-1.0*normal
-#             end
-            
-#             delta=norm(d_12)
-#             push!(store_delta,delta)
-#             e=d_12/delta
-#             push!(store_e,e)
-#             weight=abs((d_1f⋅normal)/(d_1f⋅normal + d_f2⋅normal))
-#             push!(store_weight,weight)
-#         end
-#         push!(store_normal,normal)
-#         push!(store_area,area)
-#         push!(store_centre,cf)
-#     end
-#     return store_normal,store_area,store_centre,store_e,store_delta,store_weight
-# end
-
-function generate_cell_neighbours(cells,cell_faces)
-    cell_neighbours=Int[]
-    for ID=1:length(cells) # 1:5
-        for i=cells[ID].faces_range # 1:4, 5:8, etc
-            faces=cell_faces[i]
-            for ic=1:length(i) #1:4
-                face=faces[ic]
-                index=findall(x->x==face,cell_faces)
-                if length(index)==2
-                    if i[1]<=index[1]<=i[end]
-                        for ip=1:length(cells)
-                            if cells[ip].faces_range[1]<=index[2]<=cells[ip].faces_range[end]
-                                push!(cell_neighbours,ip)
-                            end
-                        end
-                    end
-                    if i[1]<=index[2]<=i[end]
-                        for ip=1:length(cells)
-                            if cells[ip].faces_range[1]<=index[1]<=cells[ip].faces_range[end]
-                                push!(cell_neighbours,ip)
-                            end
-                        end
-                    end
-                end
-                if length(index)==1
-                    x=0
-                    push!(cell_neighbours,x)
-                end
-            end
-        end
-    end
-    return cell_neighbours
-end
-
-function generate_internal_faces(volumes,faces)
-    store_cell_faces=Int[]
-    store_faces=Int[]
-    
-    for i=1:length(volumes)
-    cell=sort(volumes[i].volumes)
-    push!(store_cell_faces,cell[1],cell[2],cell[3])
-    push!(store_cell_faces,cell[1],cell[2],cell[4])
-    push!(store_cell_faces,cell[1],cell[3],cell[4])
-    push!(store_cell_faces,cell[2],cell[3],cell[4])
-    end
-    
-    for i=1:length(faces)
-        face=sort(faces[i].faces)
-        push!(store_faces,face[1],face[2],face[3])
-    end
-
-    range=[]
-
-    x=0
-    for i=1:length(store_cell_faces)/3
-        store=UnitRange(x+1:x+3)
-        x=x+3
-        push!(range,store)
-    end
-
-    faces1=[]
-
-    for i=1:length(range)
-        face1=store_cell_faces[range[i]]
-        for ic=1:length(range)
-            face2=store_cell_faces[range[ic]]
-            store=[]
-    
-            push!(store,face2[1] in face1)
-            push!(store,face2[2] in face1)
-            push!(store,face2[3] in face1)
-    
-            count1=count(store)
-    
-            if count1!=3
-                push!(faces1,face1)
-            end
-        end
-    end
-
-    all_faces=unique(faces1)
-
-    store1_faces=[]
-    for i=1:length(faces)
-        push!(store1_faces,sort(faces[i].faces))
-    end
-
-    all_faces=sort(all_faces)
-    store1_faces=sort(store1_faces)
-    
-    internal_faces=setdiff(all_faces,store1_faces)
-    
-    for i=1:length(internal_faces)
-        push!(faces,UNV_3D.Face(faces[end].faceindex+1,faces[end].faceCount,internal_faces[i]))
-    end
-    return faces
-end
-
-
-
-function quad_internal_faces(volumes,faces)
-    store_cell_faces1=[]
-
-    for i=1:length(volumes)
-        cell_faces=zeros(Int,6,4)
-
-        cell_faces[1,1:4]=volumes[i].volumes[1:4]
-        cell_faces[2,1:4]=volumes[i].volumes[5:8]
-        cell_faces[3,1:2]=volumes[i].volumes[1:2]
-        cell_faces[3,3:4]=volumes[i].volumes[5:6]
-        cell_faces[4,1:2]=volumes[i].volumes[3:4]
-        cell_faces[4,3:4]=volumes[i].volumes[7:8]
-        cell_faces[5,1:2]=volumes[i].volumes[2:3]
-        cell_faces[5,3:4]=volumes[i].volumes[6:7]
-        cell_faces[6,1]=volumes[i].volumes[1]
-        cell_faces[6,2]=volumes[i].volumes[4]
-        cell_faces[6,3]=volumes[i].volumes[5]
-        cell_faces[6,4]=volumes[i].volumes[8]
-
-        for ic=1:6
-            push!(store_cell_faces1,cell_faces[ic,:])
-        end
-    end
-
-    store_cell_faces1
-
-    sorted_cell_faces=[]
-    for i=1:length(store_cell_faces1)
-
-        push!(sorted_cell_faces,sort(store_cell_faces1[i]))
-    end
-
-    sorted_cell_faces
-
-    faces
-    sorted_faces=[]
-    for i=1:length(faces)
-        push!(sorted_faces,sort(faces[i].faces))
-    end
-    sorted_faces
-
-    internal_faces=setdiff(sorted_cell_faces,sorted_faces)
-
-    for i=1:length(internal_faces)
-        push!(faces,UNV_3D.Face(faces[end].faceindex+1,faces[end].faceCount,internal_faces[i]))
-    end
-    return faces
-end
-
-
-function generate_boundaries(boundaryElements,boundary_face_range)
-    boundaries=Boundary{Symbol, UnitRange{Int64}}[]
-    for i=1:length(boundaryElements)
-        push!(boundaries,Boundary(Symbol(boundaryElements[i].name),boundary_face_range[i]))
-    end
-    return boundaries
-end
-
-function generate_boundary_cells(boundary_faces,cell_faces,cell_faces_range)
-    boundary_cells=Int[]
-    store=[]
-    for ic=1:length(boundary_faces)
-        for i in eachindex(cell_faces)
-                if cell_faces[i]==boundary_faces[ic]
-                    push!(store,i)
-                end
-        end
-    end
-    store
-    
-    for ic=1:length(store)
-        for i=1:length(cell_faces_range)
-            if cell_faces_range[i][1]<=store[ic]<=cell_faces_range[i][end]
-                push!(boundary_cells,i)
-            end
-        end
-    end
-    return boundary_cells
-end
-
-function generate_boundary_faces(boundaryElements)
-    boundary_faces=[]
-    z=0
-    wipe=Int64[]
-    boundary_face_range=[]
-    for i=1:length(boundaryElements)
-        for n=1:length(boundaryElements[i].elements)
-            push!(boundary_faces,boundaryElements[i].elements[n])
-            push!(wipe,boundaryElements[i].elements[n])
-        end
-        if length(wipe)==1
-            push!(boundary_face_range,UnitRange(boundaryElements[i].elements[1],boundaryElements[i].elements[1]))
-            z=z+1
-        elseif length(wipe) ≠1
-            push!(boundary_face_range,UnitRange(boundaryElements[i].elements[1],boundaryElements[i].elements[end]))
-            z=z+length(wipe)
-        end
-        wipe=Int64[]
-    end
-    return boundary_faces,boundary_face_range
-end
-
-# function generate_boundary_faces(boundaryElements)
-#     boundary_faces=[]
-#     z=0
-#     wipe=Int64[]
-#     boundary_face_range=[]
-#     for i=1:length(boundaryElements)
-#         for n=1:length(boundaryElements[i].elements)
-#             push!(boundary_faces,boundaryElements[i].elements[n])
-#             push!(wipe,boundaryElements[i].elements[n])
-#         end
-#         if length(wipe)==1
-#             push!(boundary_face_range,UnitRange(boundaryElements[i].elements[1],boundaryElements[i].elements[1]))
-#             z=z+1
-#         elseif length(wipe) ≠1
-#             push!(boundary_face_range,UnitRange(boundaryElements[i].elements[1],boundaryElements[i].elements[end]))
-#             z=z+length(wipe)
-#         end
-#         wipe=Int64[]
-#     end
-
-#     store=[]
-
-#     boundary_face_range=sort(boundary_face_range)
-#     for i=1:length(boundary_face_range)
-#         for ic=boundary_face_range[i]
-#         push!(store,ic)
-#         end
-#     end
-
-#     store
-
-#     return store,boundary_face_range
-# end
-
-
-function generate_face_ownerCells(faces,all_cell_faces,volumes,all_cell_faces_range)
-    x=[]
-    for i=1:length(faces)
-        push!(x,findall(x->x==i,all_cell_faces))
-    end
-    y=zeros(Int,length(x),2)
-    for ic=1:length(volumes)
-        for i=1:length(x)
-            #if length(x[i])==1
-                if all_cell_faces_range[ic][1]<=x[i][1]<=all_cell_faces_range[ic][end]
-                    y[i,1]=ic
-                    y[i,2]=ic
-                end
-            #end
-
-            if length(x[i])==2
-                if all_cell_faces_range[ic][1]<=x[i][2]<=all_cell_faces_range[ic][end]
-                    #y[i]=ic
-                    y[i,2]=ic
-
-                end
-            end
-
-=======
     return face_centres
 end
 
@@ -1348,158 +550,9 @@
 
             volume = volume + (normal[1] * faces_centre[findex][1] * faces_area[findex])
 
->>>>>>> 6cfd54ed
         end
         cells_volume[i] = volume
     end
-<<<<<<< HEAD
-    return y
-end
-
-
-
-
-#Generate nodes
-function generate_nodes(points,volumes)
-    nodes=Node{SVector{3,Float64}, UnitRange{Int64}}[]
-    cells_range=nodes_cells_range!(points,volumes)
-    @inbounds for i ∈ 1:length(points)
-        #point=points[i].xyz
-        push!(nodes,Node(points[i].xyz,cells_range[i]))
-    end
-    return nodes
-end
-
-#Generate Faces
-function generate_face_nodes(faces)
-    face_nodes=[] 
-    for n=1:length(faces)
-        for i=1:faces[n].faceCount
-            push!(face_nodes,faces[n].faces[i])
-        end
-    end
-    return face_nodes
-end
-
-#Generate cells
-function generate_cell_nodes(volumes)
-    cell_nodes=[]
-    for n=1:length(volumes)
-        for i=1:volumes[n].volumeCount
-            push!(cell_nodes,volumes[n].volumes[i])
-        end
-    end
-    return cell_nodes
-end
-
-# function generate_cell_faces(volumes,faces)
-#     cell_faces=[]
-#     for i=1:length(volumes)
-#         for ic=1:length(faces)
-#             bad=sort(volumes[i].volumes)
-#             good=sort(faces[ic].faces)
-#             store=[]
-
-#             push!(store,good[1] in bad)
-#             push!(store,good[2] in bad)
-#             push!(store,good[3] in bad)
-
-#             if store[1:3] == [true,true,true]
-#                 push!(cell_faces,faces[ic].faceindex)
-#             end
-#             continue
-#         end
-#     end
-#     return cell_faces
-# end
-
-# function generate_all_cell_faces(volumes,faces)
-#     cell_faces=[]
-#     for i=1:length(volumes)
-#         for ic=1:length(faces)
-#             bad=sort(volumes[i].volumes)
-#             good=sort(faces[ic].faces)
-#             store=[]
-
-#             push!(store,good[1] in bad)
-#             push!(store,good[2] in bad)
-#             push!(store,good[3] in bad)
-
-#             if store[1:3] == [true,true,true]
-#                 push!(cell_faces,faces[ic].faceindex)
-#             end
-#             continue
-#         end
-#     end
-#     return cell_faces
-# end
-
-function generate_all_cell_faces(volumes,faces)
-    cell_faces=[]
-    for i=1:length(volumes)
-        for ic=1:length(faces)
-            bad=sort(volumes[i].volumes)
-            good=sort(faces[ic].faces)
-            store=[]
-            true_store=[]
-
-            for ip=1:length(good)
-                push!(store,good[ip] in bad)
-                push!(true_store,true)
-            end
-
-            if store[1:length(good)] == true_store
-                push!(cell_faces,faces[ic].faceindex)
-            end
-            continue
-        end
-    end
-    return cell_faces
-end
-
-#function generate_cell_faces(faces)
-    #cell_faces=[]
-    #for n=1:length(faces)
-            #push!(cell_faces,faces[n].faceindex)
-    #end
-    #return cell_faces
-#end
-
-#function generate_cell_faces(faces)
-    #cell_faces=[]
-    #for n=1:length(faces)
-        #for i=1:faces[n].faceCount
-            #push!(cell_faces,faces[n].faces[i])
-        #end
-    #end
-    #return cell_faces
-#end
-
-#Nodes Range
-function generate_cell_nodes_range(volumes)
-    cell_nodes_range=UnitRange(0,0)
-    store=[]
-    x=0
-    for i=1:length(volumes)
-        #cell_nodes_range=UnitRange(volumes[i].volumes[1],volumes[i].volumes[end])
-        cell_nodes_range=UnitRange(x+1,x+length(volumes[i].volumes))
-        x=x+length(volumes[i].volumes)
-        push!(store,cell_nodes_range)
-    end
-    return store
-end
-
-function generate_face_nodes_range(faces)
-    face_nodes_range=UnitRange(0,0)
-    store=[]
-    x=0
-    for i=1:length(faces)
-        #face_nodes_range=UnitRange(((faces[i].faceCount)*i-(faces[i].faceCount-1)),(faces[i].faceCount)*i)
-        #face_nodes_range=UnitRange((length(faces[i].faces)-length(faces[i].faces)+1)*i,(length(faces[i].faces))*i)
-        face_nodes_range=UnitRange(x+1,x+faces[i].faceCount)
-        x=x+faces[i].faceCount
-        push!(store,face_nodes_range)
-=======
     return cells_volume
 end
 
@@ -1770,60 +823,8 @@
         bfaces_range = UnitRange{Int64}(bfaces_start:(bfaces_start + bfaces - 1))
         boundaries[i] = Boundary(Symbol(boundaryElement.name), bfaces_range)
         bfaces_start += bfaces
->>>>>>> 6cfd54ed
-    end
-    return store
-end
-
-#Faces Range
-# function generate_all_faces_range(volumes,faces)
-#     cell_faces_range=UnitRange(0,0)
-#     store=[]
-#     x=0
-#     @inbounds for i=1:length(volumes)
-#         #Tetra
-#         if length(volumes[i].volumes)==4
-#             #cell_faces_range=UnitRange(faces[(4*i)-3].faceindex,faces[4*i].faceindex)
-#             cell_faces_range=UnitRange(x+1,x+length(volumes[i].volumes))
-#             x=x+length(volumes[i].volumes)
-#             push!(store,cell_faces_range)
-#         end
-
-#         #Hexa
-#         if length(volumes[i].volumes)==8
-#                 cell_faces_range=UnitRange(faces[6*i-5].faceindex,faces[6*i].faceindex)
-#                 push!(store,cell_faces_range)
-#         end
-
-#         #wedge
-#         if length(volumes[i].volumes)==6
-#                 cell_faces_range=UnitRange(faces[5*i-4].faceindex,faces[5*i].faceindex)
-#                 push!(store,cell_faces_range)
-#         end
-#     end
-#     return store
-# end
-
-function generate_all_faces_range(volumes)
-    cell_faces_range=UnitRange(0,0)
-    store=[]
-    x=0
-    @inbounds for i=1:length(volumes)
-        #Tetra
-        if length(volumes[i].volumes)==4
-            cell_faces_range=UnitRange(x+1,x+4)
-            x=x+4
-            push!(store,cell_faces_range)
-        end
-
-        #Hexa
-        if length(volumes[i].volumes)==8
-                cell_faces_range=UnitRange(x+1,x+6)
-                x=x+6
-                push!(store,cell_faces_range)
-        end
-    end
-    return store
+    end
+    return boundaries
 end
 
 function generate_boundary_cells(bfaces, all_cell_faces, all_cell_faces_range)
@@ -1969,32 +970,18 @@
 end
 
 #Generate cells
-<<<<<<< HEAD
-function generate_cells(volumes,centre_of_cells,volume_of_cells,cell_nodes_range,cell_faces_range)
-    cells=Cell{Float64,SVector{3,Float64},UnitRange{Int64}}[]
-    for i=1:length(volumes)
-        push!(cells,Cell(centre_of_cells[i],volume_of_cells[i],cell_nodes_range[i],cell_faces_range[i]))
-=======
 function generate_cells(volumes, cells_centre, cells_volume, cell_nodes_range, cell_faces_range)
     cells = Vector{Cell{Float64,SVector{3,Float64},UnitRange{Int64}}}(undef,length(volumes))
     for i = eachindex(volumes)
         cells[i] = Cell(cells_centre[i], cells_volume[i], cell_nodes_range[i], cell_faces_range[i])
->>>>>>> 6cfd54ed
     end
     return cells
 end
 
-<<<<<<< HEAD
-function generate_faces(faces,face_nodes_range,faces_centre,faces_normal,faces_area,face_ownerCells,faces_e,faces_delta,faces_weight)
-    faces3D=Face3D{Float64,SVector{2,Int64},SVector{3,Float64},UnitRange{Int64}}[]
-    for i=1:length(faces)
-        push!(faces3D,Face3D(face_nodes_range[i],SVector(face_ownerCells[i,1],face_ownerCells[i,2]),faces_centre[i],faces_normal[i],faces_e[i],faces_area[i],faces_delta[i],faces_weight[i]))
-=======
 function generate_faces(faces, face_nodes_range, faces_centre, faces_normal, faces_area, face_ownerCells, faces_e, faces_delta, faces_weight)
     faces3D = Vector{Face3D{Float64,SVector{2,Int64},SVector{3,Float64},UnitRange{Int64}}}(undef,length(faces))
     for i = eachindex(faces)
         faces3D[i] = Face3D(face_nodes_range[i], SVector(face_ownerCells[i, 1], face_ownerCells[i, 2]), faces_centre[i], faces_normal[i], faces_e[i], faces_area[i], faces_delta[i], faces_weight[i])
->>>>>>> 6cfd54ed
     end
     return faces3D
 end
