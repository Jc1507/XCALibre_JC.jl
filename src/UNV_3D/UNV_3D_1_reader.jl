#UNV Reader New Structure

export load_3D

function load_3D(unv_mesh; scale, integer, float)
    #Defining Variables
    pointindx=0
    elementindx=0
    volumeindx=0
    boundaryindx=0
    faceindx=0
    edgeindx=0
    
    #Defining Arrays with Structs
    points=UNV_3D.Point{float,SVector{3,float}}[]
    edges=UNV_3D.Edge{integer,Vector{integer}}[]
    faces=UNV_3D.Face{integer,Vector{integer}}[]
    volumes=UNV_3D.Volume{integer,Vector{integer}}[]
    boundaryElements=UNV_3D.BoundaryElement{String,integer,Vector{integer}}[]
    elements=UNV_3D.Element{integer,Vector{integer}}[]
    
    #Defining Arrays for data collection
    #Points
    point=float[]
    pointindex=integer[]
    
    #Vertices
    edge=integer[]
    edgeCount=integer[]
    edgeindex=integer[]
    
    #Faces
    face=integer[]
    faceindex=integer[]
    faceCount=integer[]
    
    #Volumes
    volume=integer[]
    volumeindex=integer[]
    volumeCount=integer[]
    
    #bc
<<<<<<< HEAD
    boundary=[]
    boundarys=[]
    boundaryindex=[]
    currentBoundary=0
    boundaryNumber=0
    section_start = false
=======
    boundary=integer[]
    boundarys=Tuple{SubString{String}, Vector{Int64}}[]
    boundaryindex=integer[]
    currentBoundary=zero(integer)
    boundaryNumber=zero(integer)
    
>>>>>>> 6cfd54ed
    
    #Splits UNV file into sections
    for (indx,line) in enumerate(eachline(unv_mesh))
        sline=split(line)

        if sline[1]=="-1" && section_start==false
            section_start=true
            continue
        end

        if sline[1]=="-1" && section_start==true
            section_start=false
        end

        #Points = 2411
        if sline[1]=="2411" && length(sline)==1 && section_start
            pointindx=indx
        end
        #Elements = 2412
        if sline[1]=="2412" && length(sline)==1 && section_start
            elementindx=indx
        end
        #BC=2467
        if sline[1]== "2467" && length(sline)==1 && section_start
            boundaryindx=indx
        end
    end
    
    #Extracting Data from UNV file
    for (indx,line) in enumerate(eachline(unv_mesh))
        sline=split(line)
        #Points
        if indx>pointindx && indx<elementindx && length(sline)==4 && parse(Float64,sline[4])==11
            pointindex=parse(Int64,sline[1])
            continue
        end
    
        if length(sline)==3 && indx>pointindx && indx<elementindx
            point=[parse(Float64,sline[i]) for i=1:length(sline)]
            push!(points,Point(scale * SVector{3,Float64}(point)))
            continue
        end
    
        #Elements
        #Lines
        if length(sline)==6 && parse(Int64,sline[end])==2
            edgeCount=parse(Int,sline[end])
            edgeindex=parse(Int,sline[1])
            edgeindx=indx
<<<<<<< HEAD
            # println(edgeindex)
=======
>>>>>>> 6cfd54ed
            continue
        end
    
        if length(sline)==2 && indx>elementindx
            edge=[parse(Int,sline[i]) for i=1:length(sline)]
            push!(edges,Edge(edgeindex,edgeCount,edge))
            push!(elements,Element(edgeindex,edgeCount,edge))
            continue
        end
    
        #Faces
        #Tetrahedral
        if length(sline)==6 && parse(Int64,sline[2])==41 && parse(Int64,sline[end])==3
            faceCount=parse(Int,sline[end])
            faceindex=parse(Int,sline[1])
            faceindx=indx
            continue
        end
    
        if length(sline)==3 && indx>elementindx && indx==faceindx+1 #&& parse(Int,sline[end]) ≠ 1
            face=[parse(Int,sline[i]) for i=1:length(sline)]
            push!(faces,Face(faceindex-edgeindex,faceCount,face))
            push!(elements,Element(faceindex,faceCount,face))
            continue
        end

        #Hexahedral
        if length(sline)==6 && parse(Int,sline[2])==44 && parse(Int,sline[end])==4
            faceCount=parse(Int,sline[end])
            faceindex=parse(Int,sline[1])
            faceindx=indx
            continue
        end

        if length(sline)==4 && indx>elementindx && indx==faceindx+1
            face=[parse(Int,sline[i]) for i=1:length(sline)]
            push!(faces,Face(faceindex-edgeindex,faceCount,face))
            push!(elements,Element(faceindex,faceCount,face))
            continue
        end


    
        #Volumes
        #Tetrahedral
        if length(sline)==6 && parse(Int,sline[2])==111
            volumeCount=parse(Int,sline[end])
            volumeindex=parse(Int,sline[1])
            volumeindx=indx
            continue
        end
    
        if length(sline)==4 && indx>elementindx
            volume=[parse(Int64,sline[i]) for i=1:length(sline)]
            push!(volumes,Volume(volumeindex-faceindex,volumeCount,volume))
            push!(elements,Element(volumeindex,volumeCount,volume))
            continue
        end

        #Hexahedral
        if length(sline)==6 && parse(Int,sline[2])==115
            volumeCount=parse(Int,sline[end])
            volumeindex=parse(Int,sline[1])
            volumeindx=indx
            continue
        end

        if length(sline)==8 && indx<boundaryindx
            volume=[parse(Int,sline[i]) for i=1:length(sline)]
            push!(volumes,Volume(volumeindex-faceindex,volumeCount,volume))
            push!(elements,Element(volumeindex,volumeCount,volume))
            continue
        end

        #Wedge
        if length(sline)==6 && parse(Int,sline[2])==112
            volumeCount=parse(Int,sline[end])
            volumeindex=parse(Int,sline[1])
            volumeindx=indx
            continue
        end

        if length(sline)==6 && indx<boundaryindx
            volume=[parse(Int,sline[i]) for i=1:length(sline)]
            push!(volumes,Volume(volumeindex-faceindex,volumeCount,volume))
            push!(elements,Element(volumeindex,volumeCount,volume))
            continue
        end
    
        #Boundary
        if length(sline)==1 && indx>boundaryindx && typeof(tryparse(Int64,sline[1]))==Nothing
            boundary_name=sline[1]
            boundaryindex=sline[1]
            currentBoundary=currentBoundary+1
            newBoundary=BoundaryElement(0)
            push!(boundaryElements, newBoundary)
            boundaryNumber=boundaryNumber+1
            boundaryElements[currentBoundary].boundaryNumber=currentBoundary
            boundaryElements[currentBoundary].name=boundary_name
            # println(boundary_name," ", boundaryindex)
            continue
        end
    
        if length(sline)==8 && indx>boundaryindx && parse(Int64,sline[2])!=0
<<<<<<< HEAD
            boundary=[parse(Int,sline[i]) for i=1:length(sline)]
            push!(boundarys,(boundaryindex,boundary)) # not being used?
=======
            boundary=[parse(Int64,sline[i]) for i=1:length(sline)]
            push!(boundarys,(boundaryindex,boundary))
>>>>>>> 6cfd54ed
            push!(boundaryElements[currentBoundary].elements,parse(Int64,sline[2])-edgeindex)
            if parse(Int64,sline[6]) ≠ 0
              push!(boundaryElements[currentBoundary].elements,parse(Int64,sline[6])-edgeindex)
            end
<<<<<<< HEAD
            # println(boundaryElements[currentBoundary].elements)
            
=======
>>>>>>> 6cfd54ed
            continue
        end
    end
    return points,edges,faces,volumes,boundaryElements

end<|MERGE_RESOLUTION|>--- conflicted
+++ resolved
@@ -40,21 +40,12 @@
     volumeCount=integer[]
     
     #bc
-<<<<<<< HEAD
-    boundary=[]
-    boundarys=[]
-    boundaryindex=[]
-    currentBoundary=0
-    boundaryNumber=0
-    section_start = false
-=======
     boundary=integer[]
     boundarys=Tuple{SubString{String}, Vector{Int64}}[]
     boundaryindex=integer[]
     currentBoundary=zero(integer)
     boundaryNumber=zero(integer)
     
->>>>>>> 6cfd54ed
     
     #Splits UNV file into sections
     for (indx,line) in enumerate(eachline(unv_mesh))
@@ -104,10 +95,6 @@
             edgeCount=parse(Int,sline[end])
             edgeindex=parse(Int,sline[1])
             edgeindx=indx
-<<<<<<< HEAD
-            # println(edgeindex)
-=======
->>>>>>> 6cfd54ed
             continue
         end
     
@@ -212,22 +199,12 @@
         end
     
         if length(sline)==8 && indx>boundaryindx && parse(Int64,sline[2])!=0
-<<<<<<< HEAD
-            boundary=[parse(Int,sline[i]) for i=1:length(sline)]
-            push!(boundarys,(boundaryindex,boundary)) # not being used?
-=======
             boundary=[parse(Int64,sline[i]) for i=1:length(sline)]
             push!(boundarys,(boundaryindex,boundary))
->>>>>>> 6cfd54ed
             push!(boundaryElements[currentBoundary].elements,parse(Int64,sline[2])-edgeindex)
             if parse(Int64,sline[6]) ≠ 0
               push!(boundaryElements[currentBoundary].elements,parse(Int64,sline[6])-edgeindex)
             end
-<<<<<<< HEAD
-            # println(boundaryElements[currentBoundary].elements)
-            
-=======
->>>>>>> 6cfd54ed
             continue
         end
     end
