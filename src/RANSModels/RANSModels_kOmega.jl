export KOmega
export initialise_RANS
export turbulence!

struct KOmega <: AbstractTurbulenceModel end

# Constructor 

RANS{KOmega}(; mesh, viscosity) = begin
    U = VectorField(mesh); F1 = typeof(U)
    p = ScalarField(mesh); F2 = typeof(p)
    V = typeof(viscosity)
    k = ScalarField(mesh); omega = ScalarField(mesh); nut = ScalarField(mesh)
    turb = (k=k , omega=omega, nut=nut); T = typeof(turb)
    flag = false; F = typeof(flag)
    D = typeof(mesh)
    RANS{KOmega,F1,F2,V,T,F,D}(
        KOmega(), U, p, viscosity, turb, flag, mesh
    )
end

struct KOmegaCoefficients{T}
    β⁺::T
    α1::T
    β1::T
    σk::T
    σω::T
end

get_coeffs(FloatType) = begin
    KOmegaCoefficients{FloatType}(
        0.09,
        0.52, #5/9,
        0.072, #3/40,
        0.5,
        0.5
    )
end

struct KOmegaModel{MK,MW,FK,FW,FN,C,S}
    k_eqn::MK
    ω_eqn::MW
    kf::FK
    ωf::FW
    νtf::FN
    coeffs::C
    config::S
end

function initialise_RANS(mdotf, peqn, config, model)
    # unpack turbulent quantities and configuration
    turbulence = model.turbulence
    (; k, omega, nut) = turbulence
    (; solvers, schemes) = config
    mesh = mdotf.mesh
    eqn = peqn.equation

    kf = FaceScalarField(mesh)
    ωf = FaceScalarField(mesh)
    νtf = FaceScalarField(mesh)
    
    nueffk = FaceScalarField(mesh)
    nueffω = FaceScalarField(mesh)
    Dkf = ScalarField(mesh)
    Dωf = ScalarField(mesh)
    Pk = ScalarField(mesh)
    Pω = ScalarField(mesh)
    
    k_eqn = (
            Divergence{schemes.k.divergence}(mdotf, k) 
            - Laplacian{schemes.k.laplacian}(nueffk, k) 
            + Si(Dkf,k) # Dkf = β⁺*omega
            ==
            Source(Pk)
        ) → eqn
    
    ω_eqn = (
        Divergence{schemes.omega.divergence}(mdotf, omega) 
        - Laplacian{schemes.omega.laplacian}(nueffω, omega) 
        + Si(Dωf,omega)  # Dωf = β1*omega
        ==
        Source(Pω)
    ) → eqn

<<<<<<< HEAD
    @reset config.solvers.k.P = set_preconditioner(
        solvers.k.preconditioner, k_model, k.BCs
        )
=======
    # k_eqn = ModelEquation(k_model, eqn, (), ())
    # ω_eqn = ModelEquation(ω_model, eqn, (), ())
>>>>>>> 06513114

    # Set up preconditioners

<<<<<<< HEAD
    float_type = eltype(mesh.nodes[1].coords)
=======
    @reset k_eqn.preconditioner = set_preconditioner(
                    solvers.k.preconditioner, k_eqn, k.BCs)

    @reset ω_eqn.preconditioner = set_preconditioner(
                    solvers.omega.preconditioner, ω_eqn, omega.BCs)
    
    # preallocating solvers

    @reset k_eqn.solver = solvers.k.solver(_A(k_eqn), _b(k_eqn))
    @reset ω_eqn.solver = solvers.omega.solver(_A(ω_eqn), _b(ω_eqn))

    float_type = _get_float(mesh)
>>>>>>> 06513114
    coeffs = get_coeffs(float_type)

    return KOmegaModel(
        k_eqn,
        ω_eqn,
        kf,
        ωf,
        νtf,
        coeffs,
        config
    )
end

function turbulence!( # Sort out dispatch when possible
    KOmega::KOmegaModel, model, S, S2, prev)

    nu = model.nu
    nut = model.turbulence.nut

    (;k_eqn, ω_eqn, kf, ωf, νtf, coeffs, config) = KOmega
    (; solvers) = config

    k = get_phi(k_eqn)
    omega = get_phi(ω_eqn)

    nueffk = get_flux(k_eqn, 2)
    Dkf = get_flux(k_eqn, 3)
    Pk = get_source(k_eqn, 1)

    nueffω = get_flux(ω_eqn, 2)
    Dωf = get_flux(ω_eqn, 3)
    Pω = get_source(ω_eqn, 1)

    # double_inner_product!(Pk, S, S.gradU)
    # cells = k.mesh.cells
    # for i ∈ eachindex(Pk)
    #     # Pk[i] = 2.0*Pk[i]*cells[i].volume
    #     Pk[i] = 2.0*Pk[i]*cells[i].volume
    # end

    magnitude2!(Pk, S, scale_factor=2.0) # multiplied by 2 (def of Sij)
    # cells = k.mesh.cells
    # for i ∈ eachindex(Pk)
    #     # Pk[i] = S2[i]*cells[i].volume
    #     Pk[i] = S2[i]
    # end

    @. Pω.values = coeffs.α1*Pk.values
    @. Dωf.values = coeffs.β1*omega.values

    interpolate!(kf, k)
    correct_boundaries!(kf, k, k.BCs)
    interpolate!(ωf, omega)
    correct_boundaries!(ωf, omega, omega.BCs)
    diffusion_flux!(nueffω, nu, kf, ωf, coeffs.σω)

    # Solve omega equation

    discretise!(ω_eqn)
    apply_boundary_conditions!(ω_eqn, omega.BCs)
    prev .= omega.values
    implicit_relaxation!(ω_eqn.equation, prev, solvers.omega.relax)
    constrain_equation!(ω_eqn.equation, omega, omega.BCs) # Only if using wall function?
    update_preconditioner!(ω_eqn.preconditioner)
    run!(ω_eqn, solvers.omega)
   
    constrain_boundary!(omega, omega.BCs)
    interpolate!(ωf, omega)
    correct_boundaries!(ωf, omega, omega.BCs)
    bound!(omega, ωf, eps())

    # update k fluxes

    @. Pk.values = nut.values*Pk.values
    @. Dkf.values = coeffs.β⁺*omega.values

    interpolate!(kf, k)
    correct_boundaries!(kf, k, k.BCs)
    interpolate!(ωf, omega)
    correct_boundaries!(ωf, omega, omega.BCs)
    diffusion_flux!(nueffk, nu, kf, ωf, coeffs.σk)

    # Solve k equation

    discretise!(k_eqn)
    apply_boundary_conditions!(k_eqn, k.BCs)
    prev .= k.values
    implicit_relaxation!(k_eqn.equation, prev, solvers.k.relax)
    update_preconditioner!(k_eqn.preconditioner)
    run!(k_eqn, solvers.k)
    interpolate!(kf, k)
    correct_boundaries!(kf, k, k.BCs)
    bound!(k, kf, eps())

    update_eddy_viscosity!(nut, k, omega)
    interpolate!(νtf, nut)
    correct_boundaries!(νtf, nut, nut.BCs)
end

update_eddy_viscosity!(nut::F, k, omega) where F<:AbstractScalarField = begin
    for i ∈ eachindex(nut)
        nut[i] = k[i]/omega[i]
    end
end

diffusion_flux!(nueff, nu, kf::F, ωf, σ) where F<:FaceScalarField = begin
    @inbounds for i ∈ eachindex(nueff)
        nueff[i] = nu[i] + σ*kf[i]/ωf[i]
    end
end

destruction_flux!(Dxf::F, coeff, omega) where F<:ScalarField = begin
    for i ∈ eachindex(Dxf.values)
        Dxf[i] = coeff*omega[i]
    end
end

@generated constrain_equation!(eqn, field, fieldBCs) = begin
    BCs = fieldBCs.parameters
    func_calls = Expr[]
    for i ∈ eachindex(BCs)
        BC = BCs[i]
        if BC <: OmegaWallFunction # || BC <: Dirichlet
            call = quote
                constraint!(eqn, field, fieldBCs[$i])
            end
            push!(func_calls, call)
        end
    end
    quote
    $(func_calls...)
    nothing
    end 
end

constraint!(eqn, field, BC) = begin
    ID = BC.ID
    # cmu = BC.value.cmu
    # κ = BC.value.κ
    # k = BC.value.k
    mesh = field.mesh
    (; faces, cells, boundaries) = mesh
    (; A, b) = eqn
    boundary = boundaries[ID]
    (; cellsID, facesID) = boundary
    # for fi ∈ eachindex(facesID)
    #     fID = facesID[fi]
    #     cID 
    for i ∈ eachindex(cellsID)
    # for i ∈ 1:length(cellsID)-1 
        cID = cellsID[i]
        # nID = cellsID[i+1]
        fID = facesID[i]
        # nfID = facesID[i+1]
        face = faces[fID]
        cell = cells[cID]
        y = face.delta
        ωc = 6*1e-3/(0.075*y^2)
        b[cID] = A[cID,cID]*ωc
        # b[cID] += A[cID,cID]*ωc
        # A[cID,cID] += A[cID,cID]
        # for nID ∈ cell.neighbours
        #     for boundaryCell ∈ cellsID
        #         if nID == boundaryCell
        #             # b[nID] += A[cID,nID]*ωc
        #             # b[cID] += A[nID,cID]*ωc
        #         end
        #     end
        # end
        # b[nID] -= A[cID, nID]*ωc
    end
end

@generated constrain_boundary!(field, fieldBCs) = begin
    BCs = fieldBCs.parameters
    func_calls = Expr[]
    for i ∈ eachindex(BCs)
        BC = BCs[i]
        if BC <: OmegaWallFunction  #|| BC <: Dirichlet
            call = quote
                set_cell_value!(field, fieldBCs[$i])
            end
            push!(func_calls, call)
        end
    end
    quote
    $(func_calls...)
    nothing
    end 
end

set_cell_value!(field, BC) = begin
    ID = BC.ID
    # cmu = BC.value.cmu
    # κ = BC.value.κ
    # k = BC.value.k
    mesh = field.mesh
    (; faces, cells, boundaries) = mesh
    boundary = boundaries[ID]
    (; cellsID, facesID) = boundary
    for i ∈ eachindex(cellsID)
        cID = cellsID[i]
        fID = facesID[i]
        y = faces[fID].delta
        ωc = 6*1e-3/(0.075*y^2)
        field.values[cID] = ωc
    end
end

bound!(field, fieldf, bound) = begin
    mesh = field.mesh
    (; cells, faces) = mesh
    for i ∈ eachindex(field)
        sum_flux = 0.0
        sum_area = 0
        average = 0.0
        
        # Cell based average
        cellsID = cells[i].neighbours
        for cID ∈ cellsID
            sum_flux += max(field[cID], eps()) # bounded sum?
            sum_area += 1
        end
        average = sum_flux/sum_area

        field[i] = max(
            max(
                field[i],
                average*signbit(field[i])
            ),
            bound
        )
    end
end<|MERGE_RESOLUTION|>--- conflicted
+++ resolved
@@ -82,20 +82,11 @@
         Source(Pω)
     ) → eqn
 
-<<<<<<< HEAD
-    @reset config.solvers.k.P = set_preconditioner(
-        solvers.k.preconditioner, k_model, k.BCs
-        )
-=======
     # k_eqn = ModelEquation(k_model, eqn, (), ())
     # ω_eqn = ModelEquation(ω_model, eqn, (), ())
->>>>>>> 06513114
 
     # Set up preconditioners
 
-<<<<<<< HEAD
-    float_type = eltype(mesh.nodes[1].coords)
-=======
     @reset k_eqn.preconditioner = set_preconditioner(
                     solvers.k.preconditioner, k_eqn, k.BCs)
 
@@ -108,7 +99,6 @@
     @reset ω_eqn.solver = solvers.omega.solver(_A(ω_eqn), _b(ω_eqn))
 
     float_type = _get_float(mesh)
->>>>>>> 06513114
     coeffs = get_coeffs(float_type)
 
     return KOmegaModel(
