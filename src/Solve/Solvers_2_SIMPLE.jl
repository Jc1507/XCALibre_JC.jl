--- conflicted
+++ resolved
@@ -114,15 +114,6 @@
         )
         r_ux = residual(x_momentum_eqn, ux, opAx, solver_U)
 
-<<<<<<< HEAD
-        res = residual(x_momentum_eqn, ux, opAx, solver_U)
-        push!(R_ux, res)
-        if res <= 1e-6
-            print("\nSimulation met convergence criterion. Stop!\n")
-            break
-        end
-=======
->>>>>>> 32549525
 
         print("Solving Uy...")
 
@@ -402,16 +393,11 @@
     dpdx, dpdy, rD = ∇p.x, ∇p.y, rD.values
     bx, by = x_momentum_eqn.b, y_momentum_eqn.b
     @inbounds for i ∈ eachindex(bx)
-<<<<<<< HEAD
-        bx[i] -= dpdx[i] #/rD[i]
-        by[i] -= dpdy[i] #/rD[i]
-=======
         # rDi = rD[i]
         # bx[i] -= dpdx[i]/rDi
         # by[i] -= dpdy[i]/rDi
         bx[i] -= dpdx[i]
         by[i] -= dpdy[i]
->>>>>>> 32549525
     end
 end
 
