export simple!

"""
    simple!(model_in, config; 
        limit_gradient=false, pref=nothing, ncorrectors=0, inner_loops=0)

Incompressible variant of the SIMPLE algorithm to solving coupled momentum and mass conservation equations.

# Input arguments

- `model` reference to a `Physics`` model defined by the user.
- `config` Configuration structure defined by the user with solvers, schemes, runtime and hardware structures configuration details.
- `limit_gradient` flag use to activate gradient limiters in the solver (default = `false`)
- `pref` Reference pressure value for cases that do not have a pressure defining BC. Incompressible solvers only (default = `nothing`)
- `ncorrectors` number of non-orthogonality correction loops (default = `0`)
- `inner_loops` number to inner loops used in transient solver based on PISO algorithm (default = `0`)

# Output

This function returns a `NamedTuple` for accessing the residuals (e.g. `residuals.Ux`) with the following entries:

- `Ux` Vector of x-velocity residuals for each iteration.
- `Uy` Vector of y-velocity residuals for each iteration.
- `Uz` Vector of y-velocity residuals for each iteration.
- `p` Vector of pressure residuals for each iteration.

"""
function simple!(
    model, config; 
    limit_gradient=false, pref=nothing, ncorrectors=0, inner_loops=0
    )

    residuals = setup_incompressible_solvers(
        SIMPLE, model, config; 
        limit_gradient=limit_gradient, 
        pref=pref, 
        ncorrectors=ncorrectors, 
        inner_loops=inner_loops
        )

    return residuals
end

# Setup for all incompressible algorithms
function setup_incompressible_solvers(
    solver_variant, model, config; 
    limit_gradient=false, pref=nothing, ncorrectors=0, inner_loops=0
    ) 

    (; solvers, schemes, runtime, hardware) = config

    @info "Extracting configuration and input fields..."

    (; U, p) = model.momentum
    mesh = model.domain

    @info "Pre-allocating fields..."
    
    ∇p = Grad{schemes.p.gradient}(p)
    mdotf = FaceScalarField(mesh)
    rDf = FaceScalarField(mesh)
    nueff = FaceScalarField(mesh)
    # initialise!(rDf, 1.0)
    rDf.values .= 1.0
    divHv = ScalarField(mesh)

    @info "Defining models..."

    U_eqn = (
        Time{schemes.U.time}(U)
        + Divergence{schemes.U.divergence}(mdotf, U) 
        - Laplacian{schemes.U.laplacian}(nueff, U) 
        == 
        -Source(∇p.result)
    ) → VectorEquation(mesh)

    p_eqn = (
        Laplacian{schemes.p.laplacian}(rDf, p) == Source(divHv)
    ) → ScalarEquation(mesh)

    @info "Initialising preconditioners..."

    @reset U_eqn.preconditioner = set_preconditioner(
                    solvers.U.preconditioner, U_eqn, U.BCs, config)
    @reset p_eqn.preconditioner = set_preconditioner(
                    solvers.p.preconditioner, p_eqn, p.BCs, config)


    @info "Pre-allocating solvers..."
     
    @reset U_eqn.solver = solvers.U.solver(_A(U_eqn), _b(U_eqn, XDir()))
    @reset p_eqn.solver = solvers.p.solver(_A(p_eqn), _b(p_eqn))

    @info "Initialising turbulence model..."
    turbulenceModel = initialise(model.turbulence, model, mdotf, p_eqn, config)

    residuals  = solver_variant(
        model, turbulenceModel, ∇p, U_eqn, p_eqn, config; 
        limit_gradient=limit_gradient, 
        pref=pref, 
        ncorrectors=ncorrectors, 
        inner_loops=inner_loops)

    return residuals
end # end function

function SIMPLE(
    model, turbulenceModel, ∇p, U_eqn, p_eqn, config; 
    limit_gradient=false, pref=nothing, ncorrectors=0, inner_loops=0
    )
    
    # Extract model variables and configuration
    (; U, p) = model.momentum
    (; nu) = model.fluid
    mesh = model.domain
    # p_model = p_eqn.model
    (; solvers, schemes, runtime, hardware) = config
    (; iterations, write_interval) = runtime
    (; backend) = hardware
    
    mdotf = get_flux(U_eqn, 2)
    nueff = get_flux(U_eqn, 3)
    rDf = get_flux(p_eqn, 1)
    divHv = get_source(p_eqn, 1)

    @info "Initialise VTKWriter (Store mesh in host memory)"

    VTKMeshData = initialise_writer(model.domain)
    
    @info "Allocating working memory..."

    # Define aux fields 
    gradU = Grad{schemes.U.gradient}(U)
    gradUT = T(gradU)
    S = StrainRate(gradU, gradUT)
    S2 = ScalarField(mesh)

    n_cells = length(mesh.cells)
    Uf = FaceVectorField(mesh)
    pf = FaceScalarField(mesh)
    # gradpf = FaceVectorField(mesh)
    Hv = VectorField(mesh)
    rD = ScalarField(mesh)

    # Pre-allocate auxiliary variables
    TF = _get_float(mesh)
    prev = zeros(TF, n_cells)
    prev = _convert_array!(prev, backend) 

    # Pre-allocate vectors to hold residuals 
    R_ux = ones(TF, iterations)
    R_uy = ones(TF, iterations)
    R_uz = ones(TF, iterations)
    R_p = ones(TF, iterations)
    
    # Initial calculations
    time = zero(TF) # assuming time=0
    interpolate!(Uf, U, config)   
    correct_boundaries!(Uf, U, U.BCs, time, config)
    flux!(mdotf, Uf, config)
    grad!(∇p, pf, p, p.BCs, time, config)

    if limit_gradient
        limit_gradient!(∇p, p, config)
    end

    update_nueff!(nueff, nu, model.turbulence, config)

    @info "Starting SIMPLE loops..."

    progress = Progress(iterations; dt=1.0, showspeed=true)

    xdir, ydir, zdir = XDir(), YDir(), ZDir()

    for iteration ∈ 1:iterations
        time = iteration

        solve_equation!(U_eqn, U, solvers.U, xdir, ydir, zdir, config)
        
        # Pressure correction
        inverse_diagonal!(rD, U_eqn, config)
        interpolate!(rDf, rD, config)
        remove_pressure_source!(U_eqn, ∇p, config)
        H!(Hv, U, U_eqn, config)
        
        # Interpolate faces
        interpolate!(Uf, Hv, config) # Careful: reusing Uf for interpolation
        correct_boundaries!(Uf, Hv, U.BCs, time, config)

        # old approach
        # div!(divHv, Uf, config) 

        # new approach
        flux!(mdotf, Uf, config)
        div!(divHv, mdotf, config)
        
        # Pressure calculations
        @. prev = p.values
        solve_equation!(p_eqn, p, solvers.p, config; ref=pref)
        # explicit_relaxation!(p, prev, solvers.p.relax, config)

        residual!(R_ux, U_eqn, U.x, iteration, xdir, config)
        residual!(R_uy, U_eqn, U.y, iteration, ydir, config)
        typeof(mesh) <: Mesh3 && residual!(R_uz, U_eqn, U.z, iteration, zdir, config)
        residual!(R_p, p_eqn, p, iteration, nothing, config)
        
        # grad!(∇p, pf, p, p.BCs, time, config) 
        # limit_gradient && limit_gradient!(∇p, p, config)

        # non-orthogonal correction
        for i ∈ 1:ncorrectors
            discretise!(p_eqn, p, config)       
            apply_boundary_conditions!(p_eqn, p.BCs, nothing, time, config)
            setReference!(p_eqn, pref, 1, config)
            nonorthogonal_face_correction(p_eqn, ∇p, rDf, config)
            update_preconditioner!(p_eqn.preconditioner, p.mesh, config)
            solve_system!(p_eqn, solvers.p, p, nothing, config)
<<<<<<< HEAD
            # explicit_relaxation!(p, prev, solvers.p.relax, config)
=======
            explicit_relaxation!(p, prev, solvers.p.relax, config)
>>>>>>> 4ed98aaa
            
            grad!(∇p, pf, p, p.BCs, time, config) 
            limit_gradient && limit_gradient!(∇p, p, config)
        end

        # Velocity and boundaries correction

        # old approach
        # correct_velocity!(U, Hv, ∇p, rD, config)
        # interpolate!(Uf, U, config)
        # correct_boundaries!(Uf, U, U.BCs, time, config)
        # flux!(mdotf, Uf, config) 

        # correct_face_interpolation!(pf, p, Uf) # not needed?
        # correct_boundaries!(pf, p, p.BCs, time, config) # not needed?

        # new approach

        # 1. using velocity from momentum equation
        # interpolate!(Uf, U, config)
        # correct_boundaries!(Uf, U, U.BCs, time, config)
        # flux!(mdotf, Uf, config)
        # correct_mass_flux(mdotf, p, pf, rDf, config)
        # correct_velocity!(U, Hv, ∇p, rD, config)

        # 2. using Hv operator and relaxing just before U correction
        correct_mass_flux(mdotf, p, pf, rDf, config)

        explicit_relaxation!(p, prev, solvers.p.relax, config)
        grad!(∇p, pf, p, p.BCs, time, config) 
        limit_gradient && limit_gradient!(∇p, p, config)

        correct_velocity!(U, Hv, ∇p, rD, config)

        # if isturbulent(model)
            grad!(gradU, Uf, U, U.BCs, time, config)
            if limit_gradient
                limit_gradient!(gradU, U, config)
            end
            turbulence!(turbulenceModel, model, S, S2, prev, time, config) 
            update_nueff!(nueff, nu, model.turbulence, config)
        # end
        
        convergence = 1e-7

        if (R_ux[iteration] <= convergence && 
            R_uy[iteration] <= convergence && 
            R_uz[iteration] <= convergence &&
            R_p[iteration] <= convergence)

            # print(
            #     """
            #     \n\n\n\n\n
            #     Simulation converged! $iteration iterations in
            #     """)
            @info "Simulation converged in $iteration iterations!"
                if !signbit(write_interval)
                    model2vtk(model, @sprintf "iteration_%.6d" iteration)
                end
            break
        end

        ProgressMeter.next!(
            progress, showvalues = [
                (:iter,iteration),
                (:Ux, R_ux[iteration]),
                (:Uy, R_uy[iteration]),
                (:Uz, R_uz[iteration]),
                (:p, R_p[iteration]),
                ]
            )

        if iteration%write_interval + signbit(write_interval) == 0      
            model2vtk(model, VTKMeshData, @sprintf "iteration_%.6d" iteration)
        end

    end # end for loop
    
    return (Ux=R_ux, Uy=R_uy, Uz=R_uz, p=R_p)
end

### TEMP LOCATION FOR PROTOTYPING - NONORTHOGONAL CORRECTION 

function nonorthogonal_face_correction(eqn, grad, flux, config)
    # nothing # do loop over faces and add contribution to ownerCells in one go! NIIIICE!
    mesh = grad.mesh
    (; faces, cells, boundary_cellsID) = mesh

    (; hardware) = config
    (; backend, workgroup) = hardware

    (; b) = eqn.equation
    
    n_faces = length(faces)
    n_bfaces = length(boundary_cellsID)
    n_ifaces = n_faces - n_bfaces

    kernel! = _nonorthogonal_face_correction(backend, workgroup)
    kernel!(b, grad, flux, faces, cells, n_bfaces, ndrange=n_ifaces)
    KernelAbstractions.synchronize(backend)
end

@kernel function _nonorthogonal_face_correction(b, grad, flux, faces, cells, n_bfaces)
    i = @index(Global)
    fID = i + n_bfaces
    # for fID ∈ (n_bfaces + 1):n_faces
        face = faces[fID]
        # (; ownerCells, weight, area, normal, e, delta) = face
        (; ownerCells, area, normal, e, delta) = face
        cID1 = ownerCells[1]
        cID2 = ownerCells[2]
        cell1 = cells[cID1]
        cell2 = cells[cID2]
        # gradf = weight*grad[cID1] + (1 - weight)*grad[cID2]
        # T_hat = normal - (1/(normal⋅e))*e
        # faceCorrection = area*flux[fID]*gradf⋅T_hat

        (; values) = grad.field
        w, df = weight(cells, faces, fID)
        gradi = w*grad[cID1] + (1 - w)*grad[cID2]
        gradf = gradi + ((values[cID2] - values[cID1])/delta - (gradi⋅e))*e


        Sf = area*normal
        Ef = ((Sf⋅Sf)/(Sf⋅e))*e
        T_hat = Sf - Ef
        faceCorrection = flux[fID]*gradf⋅T_hat

        Atomix.@atomic b[cID1] -= faceCorrection#*cell1.volume
        Atomix.@atomic b[cID2] += faceCorrection#*cell2.volume # should this be -ve?
        
end

function weight(cells, faces, fi)
    (; ownerCells, centre) = faces[fi]
    cID1 = ownerCells[1]
    cID2 = ownerCells[2]
    c1 = cells[cID1].centre
    c2 = cells[cID2].centre
    c1_f = centre - c1
    c1_c2 = c2 - c1
    q = (c1_f⋅c1_c2)/(c1_c2⋅c1_c2)
    f_prime = c1 - q*(c1 - c2)
    w = norm(c2 - f_prime)/norm(c2 - c1)
    df = centre - f_prime
    return w, df
end

function nonorthogonal_correction(grad, flux, config)
    mesh = grad.mesh
    (; faces, cells, boundary_cellsID) = mesh
    (; hardware) = config
    (; backend, workgroup) = hardware
    
    n_faces = length(faces)
    n_bfaces = length(boundary_cellsID)
    n_ifaces = n_faces - n_bfaces + 1

    corr = FaceScalarField(mesh)

    for fID ∈ (n_bfaces + 1):n_faces
        face = faces[fID]
        (; ownerCells, weight, area, normal, e) = face
        cID1 = ownerCells[1]
        cID2 = ownerCells[2]
        gradf = weight*grad[cID1] + (1 - weight)*grad[cID2]
        T_hat = normal - (1/(normal⋅e))*e
        corr[fID] = area*flux[fID]*gradf⋅T_hat
    end
    return corr
end

function nonorthogonal_source_correction(corr)
    mesh = corr.mesh
    (; cells, cell_faces, cell_nsign) = mesh

    source_corr = ScalarField(mesh)
    for cID ∈ eachindex(cells)
        cell = cells[cID]
        faces_range = cell.faces_range
        sum = 0.0
        for fi ∈ faces_range
            fID = cell_faces[fi]
            nsign = cell_nsign[fi]
            sum += corr[fID]*nsign
        end
    source_corr[cID] = sum#*cell.volume
    end

    return source_corr
end

### TEMP LOCATION FOR PROTOTYPING

function correct_mass_flux(mdotf, p, pf, rDf, config)
    # sngrad = FaceScalarField(mesh)
    (; faces, cells, boundary_cellsID) = mdotf.mesh
    (; hardware) = config
    (; backend, workgroup) = hardware

    n_faces = length(faces)
    n_bfaces = length(boundary_cellsID)
    n_ifaces = n_faces - n_bfaces #+ 1

    kernel! = _correct_mass_flux(backend, workgroup)
    kernel!(mdotf, p, rDf, faces, cells, n_bfaces, ndrange=length(n_ifaces))
    KernelAbstractions.synchronize(backend)
end

@kernel function _correct_mass_flux(mdotf, p, rDf, faces, cells, n_bfaces)
    i = @index(Global)
    fID = i + n_bfaces

    @inbounds begin 
        face = faces[fID]
        (; area, normal, ownerCells, delta) = face 
        cID1 = ownerCells[1]
        cID2 = ownerCells[2]
        # cell1 = cells[cID1]
        # cell2 = cells[cID2]
        p1 = p[cID1]
        p2 = p[cID2]
        face_grad = area*(p2 - p1)/delta # best option so far!
        # face_grad = area*(p1 - p2)/delta

        # mdotf.values[fID] -= face_grad*rDf.values[fID]
        # mdotf[fID] -= face_grad #*rDf[fID]
        mdotf[fID] -= face_grad*rDf[fID]
    end
end<|MERGE_RESOLUTION|>--- conflicted
+++ resolved
@@ -215,11 +215,7 @@
             nonorthogonal_face_correction(p_eqn, ∇p, rDf, config)
             update_preconditioner!(p_eqn.preconditioner, p.mesh, config)
             solve_system!(p_eqn, solvers.p, p, nothing, config)
-<<<<<<< HEAD
-            # explicit_relaxation!(p, prev, solvers.p.relax, config)
-=======
             explicit_relaxation!(p, prev, solvers.p.relax, config)
->>>>>>> 4ed98aaa
             
             grad!(∇p, pf, p, p.BCs, time, config) 
             limit_gradient && limit_gradient!(∇p, p, config)
