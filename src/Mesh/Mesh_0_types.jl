--- conflicted
+++ resolved
@@ -125,7 +125,6 @@
 #     # boundaries = Adapt.adapt_structure(to, itp.boundaries)
 #     faces = Adapt.adapt_structure(to, itp.faces)
 #     face_nodes = Adapt.adapt_structure(to, itp.face_nodes)
-<<<<<<< HEAD
 
 #     boundaries_arr = Boundary[]
 #     for i in eachindex(itp.boundaries)
@@ -141,23 +140,6 @@
 #     Mesh2(cells, cell_nodes, cell_faces, cell_neighbours, cell_nsign, faces, face_nodes, boundaries_arr, nodes, node_cells, get_float, get_int)
 # end
 
-=======
-
-#     boundaries_arr = Boundary[]
-#     for i in eachindex(itp.boundaries)
-#         boundary = Adapt.adapt_structure(to, itp.boundaries[i])
-#         push!(boundaries_arr, boundary)
-#     end
-
-#     nodes = Adapt.adapt_structure(to, itp.nodes)
-#     node_cells = Adapt.adapt_structure(to, itp.node_cells)
-#     get_float = Adapt.adapt_structure(to, itp.get_float)
-#     get_int = Adapt.adapt_structure(to, itp.get_int)
-
-#     Mesh2(cells, cell_nodes, cell_faces, cell_neighbours, cell_nsign, faces, face_nodes, boundaries_arr, nodes, node_cells, get_float, get_int)
-# end
-
->>>>>>> 6cfd54ed
 struct Mesh3{VC, VI, VF<:AbstractArray{<:Face3D}, VB, VN, SV3, UR} <: AbstractMesh
     cells::VC
     cell_nodes::VI
