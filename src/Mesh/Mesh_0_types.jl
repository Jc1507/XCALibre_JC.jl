--- conflicted
+++ resolved
@@ -76,9 +76,6 @@
 end
 Adapt.@adapt_structure Face3D
 
-<<<<<<< HEAD
-# MESH TYPES
-=======
 Face3D(TI::T, TF::T) where T<:DataType = begin
     Face3D(
         UnitRange{TI}(0,0),
@@ -91,7 +88,6 @@
         zero(TF)
     )
 end
->>>>>>> 27b38cbe
 
 # 2D and 3D Mesh types
 
