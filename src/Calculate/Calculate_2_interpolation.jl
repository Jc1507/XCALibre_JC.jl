export correct_boundaries!
export interpolate!

# Function to correct interpolation at boundaries (expands loop to reduce allocations)

@generated function correct_boundaries!(phif, phi, BCs)
    unpacked_BCs = []
    for i ∈ 1:length(BCs.parameters)
        unpack = quote
            
            # BC = BCs[$i]

            # name = BC.name
            # index = boundary_index(boundaries, name)

            # boundary = boundaries[BC.ID]
            # adjust_boundary!(BC, phif, phi, boundary, faces)

            #KERNEL LAUNCH
            adjust_boundary!(backend, BCs[$i], phif, phi, boundaries, boundary_cellsID)

            # adjust_boundary!(BC, phif, phi, BC.ID, faces)
        end
        push!(unpacked_BCs, unpack)
    end
    quote
    (; mesh) = phif
    (; boundary_cellsID, boundaries) = mesh 

    ## REMOVE MEMCOPY!!!!!!!!!!!!!!!!
    # boundaries_cpu = Array{eltype(mesh.boundaries)}(undef, length(boundaries))
    # copyto!(boundaries_cpu, boundaries)

    backend = _get_backend(mesh)
    $(unpacked_BCs...) 
    end
end

<<<<<<< HEAD
## GPU SCALAR ADJUST BOUNDARY FUNCTIONS AND KERNELS

# function adjust_boundary!(
#     BC::Dirichlet, phif::FaceScalarField, phi, boundary, faces)
#     (; IDs_range) = boundary
#     @inbounds for fID ∈ IDs_range
#         phif.values[fID] = BC.value 
#     end
# end

# function adjust_boundary!(
#     BC::Neumann, phif::FaceScalarField, phi, boundary, faces)
#     (; mesh) = phif
#     (; boundary_cellsID) = mesh
#     (;IDs_range) = boundary
#     @inbounds for fi ∈ IDs_range
#         fID = fi
#         cID = boundary_cellsID[fi]
#         # (; normal, e, delta) = faces[fID]
#         phif.values[fID] = phi.values[cID] #+ BC.value*delta*(normal⋅e)
#     end
# end

function adjust_boundary!(backend, BC::Dirichlet, phif::FaceScalarField, phi, boundaries, boundary_cellsID)
    # (; values) = phif
    phif_values = phif.values
    # (; values) = phi
    phi_values = phi.values
    kernel! = adjust_boundary_dirichlet_scalar!(backend)
    kernel!(BC, phif, phi, boundaries, boundary_cellsID, phif_values, phi_values, ndrange = 1)
    KernelAbstractions.synchronize(backend)
end

function adjust_boundary!(backend, BC::Neumann, phif::FaceScalarField, phi, boundaries, boundary_cellsID)
    # (; values) = phif
    phif_values = phif.values
    # (; values) = phi
    phi_values = phi.values
    kernel! = adjust_boundary_neumann_scalar!(backend)
    kernel!(BC, phif, phi, boundaries, boundary_cellsID, phif_values, phi_values, ndrange = 1)
    KernelAbstractions.synchronize(backend)
end

@kernel function adjust_boundary_dirichlet_scalar!(BC, phif, phi, boundaries, boundary_cellsID, phif_values, phi_values)
    i = @index(Global)
    i = BC.ID

    @inbounds begin
        (; IDs_range) = boundaries[i]
        for fID in IDs_range
            # fID = IDs_range[j]
            phif_values[fID] = BC.value
        end
    end
end

@kernel function adjust_boundary_neumann_scalar!(BC, phif, phi, boundaries, boundary_cellsID, phif_values, phi_values)
    i = @index(Global)
    i = BC.ID

    @inbounds begin
        (; IDs_range) = boundaries[i]
        for fID in IDs_range
            # fID = IDs_range[j]
            cID = boundary_cellsID[fID]
            phif_values[fID] = phi_values[cID] 
        end
=======
function adjust_boundary!(
    BC::Dirichlet, phif::FaceScalarField, phi, boundary, faces)
    # (;facesID, cellsID) = boundary
    (; IDs_range) = boundary
    @inbounds for fID ∈ IDs_range
        phif.values[fID] = BC.value 
    end
end

function adjust_boundary!(
    BC::Neumann, phif::FaceScalarField, phi, boundary, faces)
    # (;facesID, cellsID) = boundary
    (; IDs_range) = boundary
    (; boundary_cellsID) = phif.mesh
    @inbounds for fi ∈ IDs_range
        # fID = facesID[fi]
        fID = fi
        cID = boundary_cellsID[fi]
        # (; normal, e, delta) = faces[fID]
        phif.values[fID] = phi.values[cID] #+ BC.value*delta*(normal⋅e)
>>>>>>> 6cfd54ed
    end
end

## ORIGINAL PROGRAM SCALAR FUNCTIONS

function adjust_boundary!(
    BC::KWallFunction, phif::FaceScalarField, phi, boundary, faces)
    # (;facesID, cellsID) = boundary
    (; IDs_range) = boundary
    (; boundary_cellsID) = phif.mesh
    @inbounds for fi ∈ IDs_range
        # fID = facesID[fi]
        # cID = cellsID[fi]
        fID = fi
        cID = boundary_cellsID[fID]
        phif.values[fID] = phi.values[cID] # Using Neumann condition
    end
end

function adjust_boundary!(
    BC::NutWallFunction, phif::FaceScalarField, phi, boundary, faces)
    # (;facesID, cellsID) = boundary
    (; IDs_range) = boundary
    (; boundary_cellsID) = phif.mesh
    @inbounds for fi ∈ IDs_range
        # fID = facesID[fi]
        # cID = cellsID[fi]
        fID = fi
        cID = boundary_cellsID[fID]
        phif.values[fID] = phi.values[cID] # Using Neumann condition
    end
end

function adjust_boundary!(
    BC::OmegaWallFunction, phif::FaceScalarField, phi, boundary, faces)
    # (;facesID, cellsID) = boundary
    (; IDs_range) = boundary
    (; boundary_cellsID) = phif.mesh
    @inbounds for fi ∈ IDs_range
        # fID = facesID[fi]
        # cID = cellsID[fi]
        fID = fi
        cID = boundary_cellsID[fID]
        phif.values[fID] = phi.values[cID] # Using Neumann condition
    end
end

# function adjust_boundary!( 
#     BC::Dirichlet, psif::FaceVectorField, psi::VectorField, boundary, faces
#     )

#     (; x, y, z) = psif
#     (; IDs_range) = boundary

#     @inbounds for fID ∈ IDs_range
#         x[fID] = BC.value[1]
#         y[fID] = BC.value[2]
#         z[fID] = BC.value[3]
#     end
# end

# function adjust_boundary!( 
#     BC::Neumann, psif::FaceVectorField, psi::VectorField, boundary, faces
#     ) 

#     (; x, y, z, mesh) = psif
#     (; boundary_cellsID) = mesh
#     (; IDs_range) = boundary

#     @inbounds for fi ∈ IDs_range
#         fID = fi
#         cID = boundary_cellsID[fi]
#         psi_cell = psi[cID]
#         # normal = faces[fID].normal
#         # Line below needs sorting out for general user-defined gradients
#         # now only works for zero gradient
#         # psi_boundary =   psi_cell - (psi_cell⋅normal)*normal
#         x[fID] = psi_cell[1]
#         y[fID] = psi_cell[2]
#         z[fID] = psi_cell[3]
#     end
# end

## GPU VECTOR ADJUST BOUNDARY FUNCTIONS AND KERNELS

function adjust_boundary!(backend, BC::Dirichlet, psif::FaceVectorField, psi::VectorField, boundaries, boundary_cellsID)
    (; x, y, z) = psif
<<<<<<< HEAD
    kernel! = adjust_boundary_dirichlet_vector!(backend)
    kernel!(BC, psif, psi, boundaries, boundary_cellsID, x, y, z, ndrange = 1)
    KernelAbstractions.synchronize(backend)
end

function adjust_boundary!(backend, BC::Neumann, psif::FaceVectorField, psi::VectorField, boundaries, boundary_cellsID)
    (; x, y, z) = psif
    kernel! = adjust_boundary_neumann_vector!(backend)
    kernel!(BC, psif, psi, boundaries, boundary_cellsID, x, y, z, ndrange = 1)
    KernelAbstractions.synchronize(backend)
=======
    (; IDs_range) = boundary

    @inbounds for fID ∈ IDs_range
        x[fID] = BC.value[1]
        y[fID] = BC.value[2]
        z[fID] = BC.value[3]
    end
>>>>>>> 6cfd54ed
end

@kernel function adjust_boundary_dirichlet_vector!(BC, psif, psi, boundaries, boundary_cellsID, x, y, z)
    i = @index(Global)
    i = BC.ID

<<<<<<< HEAD
    @inbounds begin
        (; IDs_range) = boundaries[i]
        for fID in IDs_range
            # fID = IDs_range[j]
            x[fID] = BC.value[1]
            y[fID] = BC.value[2]
            z[fID] = BC.value[3]
        end
    end
end

@kernel function adjust_boundary_neumann_vector!(BC, psif, psi, boundaries, boundary_cellsID, x, y, z)
    i = @index(Global)
    i = BC.ID

    @inbounds begin
        (; IDs_range) = boundaries[i]
        for fID in IDs_range
            # fID = IDs_range[i]
            cID = boundary_cellsID[fID]
            psi_cell = psi[cID]
            # normal = faces[fID].normal
            # Line below needs sorting out for general user-defined gradients
            # now only works for zero gradient
            # psi_boundary =   psi_cell - (psi_cell⋅normal)*normal
            x[fID] = psi_cell[1]
            y[fID] = psi_cell[2]
            z[fID] = psi_cell[3]
        end
=======
    (; x, y, z, mesh) = psif
    (; boundary_cellsID) = mesh
    (; IDs_range) = boundary

    @inbounds for fi ∈ IDs_range
        fID = fi
        cID = boundary_cellsID[fID]
        psi_cell = psi[cID]
        # normal = faces[fID].normal
        # Line below needs sorting out for general user-defined gradients
        # now only works for zero gradient
        # psi_boundary =   psi_cell - (psi_cell⋅normal)*normal
        x[fID] = psi_cell[1]
        y[fID] = psi_cell[2]
        z[fID] = psi_cell[3]
>>>>>>> 6cfd54ed
    end
end


# SCALAR INTERPOLATION

## CPU code
# function interpolate!(phif::FaceScalarField, phi::ScalarField) 
#     vals = phi.values 
#     fvals = phif.values
#     mesh = phi.mesh 
#     faces = mesh.faces
#     @inbounds for fID ∈ eachindex(faces)
#         # (; weight, ownerCells) = faces[fi]
#         face = faces[fID]
#         weight = face.weight
#         ownerCells = face.ownerCells
#         phi1 = vals[ownerCells[1]]
#         phi2 = vals[ownerCells[2]]
#         one_minus_weight = 1 - weight
#         fvals[fID] = weight*phi1 + one_minus_weight*phi2 # check weight is used correctly!
#     end
# end

## Kernel code
function interpolate!(phif::FaceScalarField, phi::ScalarField)
    # Extract values arrays from scalar fields 
    vals = phi.values
    fvals = phif.values

    # Extract faces from mesh
    mesh = phif.mesh
    faces = mesh.faces

    # Launch interpolate kernel
    backend = _get_backend(mesh)
    kernel! = interpolate_Scalar!(backend)
    kernel!(fvals, vals, faces, ndrange = length(faces))
    KernelAbstractions.synchronize(backend)
end

@kernel function interpolate_Scalar!(fvals, vals, faces)
    # Define index for thread
    i = @index(Global)

    @inbounds begin
        # Deconstruct faces to use weight and ownerCells in calculations
        (; weight, ownerCells) = faces[i]

        # Calculate initial values based on index queried from ownerCells
        phi1 = vals[ownerCells[1]]
        phi2 = vals[ownerCells[2]]

        # Calculate one minus weight
        one_minus_weight = 1 - weight

        # Update phif values array for interpolation
        fvals[i] = weight*phi1 + one_minus_weight*phi2 # check weight is used correctly!
    end
end

# VECTOR INTERPOLATION

## CPU code
# function interpolate!(psif::FaceVectorField, psi::VectorField)
#     (; x, y, z) = psif # must extend to 3D
#     mesh = psi.mesh
#     faces = mesh.faces
#     @inbounds for fID ∈ eachindex(faces)
#         # (; weight, ownerCells) = faces[fID]
#         face = faces[fID]
#         weight = face.weight
#         ownerCells = face.ownerCells
#         # w, df = weight(Linear, cells, faces, fi)
#         cID1 = ownerCells[1]; cID2 = ownerCells[2]
#         x1 = psi.x[cID1]; x2 = psi.x[cID2]
#         y1 = psi.y[cID1]; y2 = psi.y[cID2]
#         one_minus_weight = 1 - weight
#         x[fID] = weight*x1 + one_minus_weight*x2 # check weight is used correctly!
#         y[fID] = weight*y1 + one_minus_weight*y2 # check weight is used correctly!
#     end
# end

## Kernel code
function interpolate!(psif::FaceVectorField, psi::VectorField)
    # Extract x, y, z, values from FaceVectorField
    (; mesh) = psif
    # xf = x; yf = y; zf = z; 
    #Redefine x, y, z values to be used in kernel
    xf = psif.x
    yf = psif.y
    zf = psif.z

    # Extract x, y, z, values from VectorField
    # (; x, y, z) = psi
    xv = psi.x
    yv = psi.y
    zv = psi.z

    #Extract faces array from mesh
    faces = mesh.faces

    # Launch interpolate kernel
    backend = _get_backend(mesh)
    kernel! = interpolate_Vector!(backend)
    kernel!(xv, yv, zv, xf, yf, zf, faces, ndrange = length(faces))
    KernelAbstractions.synchronize(backend)
end

@kernel function interpolate_Vector!(xv, yv, zv, xf, yf, zf, faces)
    # Define index for thread
    i = @index(Global)

    @inbounds begin
        # Deconstruct faces to use weight and ownerCells in calculations
        @synchronize
        (; weight, ownerCells) = faces[i]

        # Define indices for initial x and y values from psi struct
        cID1 = ownerCells[1]; cID2 = ownerCells[2]
<<<<<<< HEAD
        x1 = xv[cID1]; x2 = xv[cID2]
        y1 = yv[cID1]; y2 = yv[cID2]
        z1 = zv[cID1]; z2 = zv[cID2]

        # Calculate one minus weight
        one_minus_weight = 1 - weight

        # Update psif x and y arrays for interpolation (IMPLEMENT 3D)
        xf[i] = weight*x1 + one_minus_weight*x2 # check weight is used correctly!
        yf[i] = weight*y1 + one_minus_weight*y2 # check weight is used correctly!
        zf[i] = weight*z1 + one_minus_weight*z2 # check weight is used correctly!
=======
        x1 = psi.x[cID1]; x2 = psi.x[cID2]
        y1 = psi.y[cID1]; y2 = psi.y[cID2]
        z1 = psi.z[cID1]; z2 = psi.z[cID2]
        one_minus_weight = 1 - weight
        x[fID] = weight*x1 + one_minus_weight*x2 # check weight is used correctly!
        y[fID] = weight*y1 + one_minus_weight*y2 # check weight is used correctly!
        z[fID] = weight*z1 + one_minus_weight*z2 # check weight is used correctly!
>>>>>>> 6cfd54ed
    end
end

# GRADIENT INTERPOLATION

function interpolate!(
    gradf::FaceVectorField, grad::Grad, phi
    )
    (; mesh, x, y, z) = gradf
    (; cells, faces) = mesh
    (; values) = phi
    nbfaces = total_boundary_faces(mesh)
    start = nbfaces + 1
    @inbounds for fID ∈ start:length(faces)
        face = faces[fID]
        (; delta, ownerCells, e) = face
        cID1 = ownerCells[1]
        cID2 = ownerCells[2]
        grad1 = grad(cID1)
        grad2 = grad(cID2)
        # get weight for current scheme
        w, df = weight(get_scheme(grad), cells, faces, fID)
        one_minus_weight = 1 - w
        # calculate interpolated value
        grad_ave = w*grad1 + one_minus_weight*grad2
        # correct interpolation
        grad_corr = grad_ave + ((values[cID2] - values[cID1])/delta - (grad_ave⋅e))*e
        x[fID] = grad_corr[1]
        y[fID] = grad_corr[2]
        z[fID] = grad_corr[3]
    end
end

# function weight(::Type{Midpoint}, cells, faces, fID)
#     w = 0.5
#     return w
# end

# function correct_gradient_interpolation!(::Type{Linear}, gradf, phi)
#     values = phi.phi.values
#     mesh = phi.mesh
#     (; cells, faces) = mesh
#     start = total_boundary_faces(mesh) + 1
#     finish = length(faces)
#     @inbounds for fID ∈ start:finish
#     # for fi ∈ 1:length(faces)
#         # (; ownerCells, delta, e) = faces[fi]
#         face = faces[fID]
#         ownerCells = face.ownerCells
#         delta = face.ownerCells
#         e = face.e
#         w, df = weight(Linear, cells, faces, fi)
#         cID1 = ownerCells[1]
#         cID2 = ownerCells[2]
#         grad_ave = gradf(fID)
#         grad_corr = grad_ave + ((values[cID2] - values[cID1])/delta - (grad_ave⋅e))*e
#         gradf.x[fID] = grad_corr[1]
#         gradf.y[fID] = grad_corr[2]
#         gradf.z[fID] = grad_corr[3]
#     end
# end

############ OLD LINEAR GRADIENT INTERPOLATION IMPLEMENTATION #############


# function interpolate!(::Type{Linear}, gradf::FaceVectorField, grad, BCs)
#     (; mesh, x, y, z) = gradf
#     (; cells, faces) = mesh
#     nbfaces = total_boundary_faces(mesh)
#     start = nbfaces + 1
#     @inbounds for fID ∈ start:length(faces)
#         # (; ownerCells) = faces[fi]
#         face = faces[fID]
#         ownerCells = face.ownerCells
#         w, df = weight(Linear, cells, faces, fID)
#         cID1 = ownerCells[1]
#         cID2 = ownerCells[2]
#         # grad1 = grad(cID1)
#         # grad2 = grad(cID2)
#         grad1 = grad(cID1)
#         grad2 = grad(cID2)
#         one_minus_weight = 1.0 - w
#         gradi = w*grad1 + one_minus_weight*grad2
#         x[fID] = gradi[1]
#         y[fID] = gradi[2]
#         z[fID] = gradi[3]
#     end
#     correct_gradient_interpolation!(Linear, gradf, grad)
#     # boundary faces
#     for BC ∈ BCs
#         bi = boundary_index(boundaries, BC.name)
#         boundary = boundaries[bi]
#         correct_boundary!(BC, gradf, grad, boundary, faces)
#     end
# end

# function correct_interpolation!(
#     ::Type{Linear}, phif::FaceScalarField{I,F}, grad, phif0) where {I,F}
#     mesh = phif.mesh
#     (; cells, faces) = mesh
#     start = total_boundary_faces(mesh) + 1
#     finish = length(faces)
#     @inbounds for fID ∈ start:finish
#         # (; ownerCells) = faces[fi]
#         face = faces[fID]
#         ownerCells = face.ownerCells
#         w, df = weight(Linear, cells, faces, fi)
#         cID1 = ownerCells[1]
#         cID2 = ownerCells[2]
#         grad1 = grad(cID1)
#         grad2 = grad(cID2)
#         one_minus_weight = 1.0 - w
#         grad_ave = w*grad1 + one_minus_weight*grad2
#         phif.values[fID] = phif0[fID] + grad_ave⋅df
#     end
# end

# function correct_gradient_interpolation!(::Type{Linear}, gradf, phi)
#     values = phi.phi.values
#     mesh = phi.mesh
#     (; cells, faces) = mesh
#     start = total_boundary_faces(mesh) + 1
#     finish = length(faces)
#     @inbounds for fID ∈ start:finish
#     # for fi ∈ 1:length(faces)
#         # (; ownerCells, delta, e) = faces[fi]
#         face = faces[fID]
#         ownerCells = face.ownerCells
#         delta = face.ownerCells
#         e = face.ownerCells
#         w, df = weight(Linear, cells, faces, fi)
#         cID1 = ownerCells[1]
#         cID2 = ownerCells[2]
#         # c1 = cells[cID1].centre
#         # c2 = cells[cID2].centre
#         # distance = c2 - c1
#         # d = distance/delta
#         d = e
#         # grad1 = grad(cID1)
#         # grad2 = grad(cID2)
#         # grad_ave = w*grad1 + (1.0 - w)*grad2
#         grad_ave = gradf(fID)
#         grad_corr = grad_ave + ((values[cID2] - values[cID1])/delta - (grad_ave⋅d))*d
#         gradf.x[fID] = grad_corr[1]
#         gradf.y[fID] = grad_corr[2]
#         gradf.z[fID] = grad_corr[3]
#     end
# end

# function correct_boundary!( # Another way is to use the boundary value and geometry to calc
#     BC::Dirichlet, gradf::FaceVectorField, grad, boundary, faces)
#     (; mesh, x, y, z) = gradf
#     (; facesID) = boundary
#     @inbounds for fID ∈ facesID
#         face = faces[fID]
#         normal = faces[fID].normal
#         cID = face.ownerCells[1]
#         grad_cell = grad(cID)
#         # grad_cell = grad[cID]
#         grad_boundary = grad_cell #.*normal .+ grad_cell
#         # grad_boundary = ((BC.value - grad.phi.values[fID])/face.delta)*normal
#         x[fID] = grad_boundary[1]
#         y[fID] = grad_boundary[2]
#         z[fID] = grad_boundary[3]
#     end
# end

# function correct_boundary!(
#     BC::Neumann, gradf::FaceVectorField, grad, boundary, faces)
#     (; mesh, x, y, z) = gradf
#     (; facesID) = boundary
#     @inbounds for fID ∈ facesID
#         face = faces[fID]
#         normal = faces[fID].normal
#         cID = face.ownerCells[1]
#         grad_cell = grad(cID)
#         # grad_cell = grad[cID]
#         grad_boundary =   grad_cell - (grad_cell⋅normal)*normal # needs sorting out!
#         x[fID] = grad_boundary[1]
#         y[fID] = grad_boundary[2]
#         z[fID] = grad_boundary[3]
#     end
# end<|MERGE_RESOLUTION|>--- conflicted
+++ resolved
@@ -36,7 +36,6 @@
     end
 end
 
-<<<<<<< HEAD
 ## GPU SCALAR ADJUST BOUNDARY FUNCTIONS AND KERNELS
 
 # function adjust_boundary!(
@@ -104,28 +103,6 @@
             cID = boundary_cellsID[fID]
             phif_values[fID] = phi_values[cID] 
         end
-=======
-function adjust_boundary!(
-    BC::Dirichlet, phif::FaceScalarField, phi, boundary, faces)
-    # (;facesID, cellsID) = boundary
-    (; IDs_range) = boundary
-    @inbounds for fID ∈ IDs_range
-        phif.values[fID] = BC.value 
-    end
-end
-
-function adjust_boundary!(
-    BC::Neumann, phif::FaceScalarField, phi, boundary, faces)
-    # (;facesID, cellsID) = boundary
-    (; IDs_range) = boundary
-    (; boundary_cellsID) = phif.mesh
-    @inbounds for fi ∈ IDs_range
-        # fID = facesID[fi]
-        fID = fi
-        cID = boundary_cellsID[fi]
-        # (; normal, e, delta) = faces[fID]
-        phif.values[fID] = phi.values[cID] #+ BC.value*delta*(normal⋅e)
->>>>>>> 6cfd54ed
     end
 end
 
@@ -213,7 +190,6 @@
 
 function adjust_boundary!(backend, BC::Dirichlet, psif::FaceVectorField, psi::VectorField, boundaries, boundary_cellsID)
     (; x, y, z) = psif
-<<<<<<< HEAD
     kernel! = adjust_boundary_dirichlet_vector!(backend)
     kernel!(BC, psif, psi, boundaries, boundary_cellsID, x, y, z, ndrange = 1)
     KernelAbstractions.synchronize(backend)
@@ -224,22 +200,12 @@
     kernel! = adjust_boundary_neumann_vector!(backend)
     kernel!(BC, psif, psi, boundaries, boundary_cellsID, x, y, z, ndrange = 1)
     KernelAbstractions.synchronize(backend)
-=======
-    (; IDs_range) = boundary
-
-    @inbounds for fID ∈ IDs_range
-        x[fID] = BC.value[1]
-        y[fID] = BC.value[2]
-        z[fID] = BC.value[3]
-    end
->>>>>>> 6cfd54ed
 end
 
 @kernel function adjust_boundary_dirichlet_vector!(BC, psif, psi, boundaries, boundary_cellsID, x, y, z)
     i = @index(Global)
     i = BC.ID
 
-<<<<<<< HEAD
     @inbounds begin
         (; IDs_range) = boundaries[i]
         for fID in IDs_range
@@ -269,23 +235,6 @@
             y[fID] = psi_cell[2]
             z[fID] = psi_cell[3]
         end
-=======
-    (; x, y, z, mesh) = psif
-    (; boundary_cellsID) = mesh
-    (; IDs_range) = boundary
-
-    @inbounds for fi ∈ IDs_range
-        fID = fi
-        cID = boundary_cellsID[fID]
-        psi_cell = psi[cID]
-        # normal = faces[fID].normal
-        # Line below needs sorting out for general user-defined gradients
-        # now only works for zero gradient
-        # psi_boundary =   psi_cell - (psi_cell⋅normal)*normal
-        x[fID] = psi_cell[1]
-        y[fID] = psi_cell[2]
-        z[fID] = psi_cell[3]
->>>>>>> 6cfd54ed
     end
 end
 
@@ -406,27 +355,23 @@
 
         # Define indices for initial x and y values from psi struct
         cID1 = ownerCells[1]; cID2 = ownerCells[2]
-<<<<<<< HEAD
+        x1 = psi.x[cID1]; x2 = psi.x[cID2]
+        y1 = psi.y[cID1]; y2 = psi.y[cID2]
+        z1 = psi.z[cID1]; z2 = psi.z[cID2]
         x1 = xv[cID1]; x2 = xv[cID2]
         y1 = yv[cID1]; y2 = yv[cID2]
         z1 = zv[cID1]; z2 = zv[cID2]
 
         # Calculate one minus weight
         one_minus_weight = 1 - weight
+        x[fID] = weight*x1 + one_minus_weight*x2 # check weight is used correctly!
+        y[fID] = weight*y1 + one_minus_weight*y2 # check weight is used correctly!
+        z[fID] = weight*z1 + one_minus_weight*z2 # check weight is used correctly!
 
         # Update psif x and y arrays for interpolation (IMPLEMENT 3D)
         xf[i] = weight*x1 + one_minus_weight*x2 # check weight is used correctly!
         yf[i] = weight*y1 + one_minus_weight*y2 # check weight is used correctly!
         zf[i] = weight*z1 + one_minus_weight*z2 # check weight is used correctly!
-=======
-        x1 = psi.x[cID1]; x2 = psi.x[cID2]
-        y1 = psi.y[cID1]; y2 = psi.y[cID2]
-        z1 = psi.z[cID1]; z2 = psi.z[cID2]
-        one_minus_weight = 1 - weight
-        x[fID] = weight*x1 + one_minus_weight*x2 # check weight is used correctly!
-        y[fID] = weight*y1 + one_minus_weight*y2 # check weight is used correctly!
-        z[fID] = weight*z1 + one_minus_weight*z2 # check weight is used correctly!
->>>>>>> 6cfd54ed
     end
 end
 
