--- conflicted
+++ resolved
@@ -126,9 +126,6 @@
         )
 end
 
-<<<<<<< HEAD
-function sparse_matrix_connectivity(mesh::AbstractMesh)
-=======
 ## NEW STRUCTURE USED
 # struct Equation{SMCSC,VTf}
 #     A::SMCSC
@@ -156,7 +153,6 @@
 # end
 
 function sparse_matrix_connectivity(mesh::Mesh2)
->>>>>>> f17dd7a7
     (; cells, cell_neighbours) = mesh
     nCells = length(cells)
     TI = _get_int(mesh) # would this result in regression (type identified inside func?)
