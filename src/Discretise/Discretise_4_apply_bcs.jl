--- conflicted
+++ resolved
@@ -12,12 +12,6 @@
     mesh = model.terms[1].phi.mesh
     A = _A(eqn)
     b = _b(eqn)
-<<<<<<< HEAD
-=======
-    (; faces, cells, boundary_cellsID) = mesh
->>>>>>> 27b38cbe
-
-    # Deconstruct mesh to required fields
     (; faces, cells, boundary_cellsID) = mesh
 
     # Call sparse array field accessors
@@ -32,13 +26,6 @@
 
     # Loop over boundary conditions to apply boundary conditions 
     for BC ∈ BCs
-<<<<<<< HEAD
-        # Scalar index starting face ID and boundary condition face IDs range
-        CUDA.@allowscalar start_ID = mesh.boundaries[BC.ID].IDs_range[1]
-        CUDA.@allowscalar facesID_range = mesh.boundaries[BC.ID].IDs_range
-
-        # Call apply boundary conditions kernel
-=======
         # CUDA.@allowscalar start_ID = mesh.boundaries[BC.ID].IDs_range[1]
         # CUDA.@allowscalar facesID_range = mesh.boundaries[BC.ID].IDs_range
         
@@ -49,7 +36,6 @@
         start_ID = facesID_range[1]
 
         # Execute apply boundary conditions kernel
->>>>>>> 27b38cbe
         kernel! = apply_boundary_conditions_kernel!(backend)
         kernel!(
             model, BC, model.terms, faces, cells, start_ID, boundary_cellsID, rowval, colptr, nzval, b, ione, ndrange=length(facesID_range)
@@ -57,11 +43,9 @@
         KernelAbstractions.synchronize(backend)
     end
     nothing
+    # end
 end
 
-<<<<<<< HEAD
-# Apply boundary conditions kernel definition
-=======
 function get_boundaries(BC, boundaries::Array)
     facesID_range = boundaries[BC.ID].IDs_range
     return facesID_range
@@ -75,7 +59,6 @@
     return facesID_range
 end
 
->>>>>>> 27b38cbe
 @kernel function apply_boundary_conditions_kernel!(
     model::Model{TN,SN,T,S}, BC, terms, 
     faces, cells, start_ID, boundary_cellsID, rowval, colptr, nzval, b, ione
