export apply_boundary_conditions!

apply_boundary_conditions!(eqn, BCs) = begin
    _apply_boundary_conditions!(eqn.model, BCs, eqn)
end

function _apply_boundary_conditions!(
    model::Model{TN,SN,T,S}, BCs::B, eqn) where {T,S,TN,SN,B}
    nTerms = length(model.terms)

    # Define variables for function
    mesh = model.terms[1].phi.mesh
    A = _A(eqn)
    b = _b(eqn)
    (; boundaries, faces, cells, boundary_cellsID) = mesh

    # Deconstruct sparse array dependent on sparse arrays type
    rowval = _rowval(A)
    colptr = _colptr(A)
    nzval = _nzval(A)

    # Get types and create integer(one)
    backend = _get_backend(mesh)
    integer = _get_int(mesh)
    ione = one(integer)

    # Execute function to apply boundary conditions for all terms and boundaries
    # for bci in 1:length(BCs)
    #     for t in 1:nTerms
    #         Execute_apply_boundary_condition_kernel!(BCs[bci], model.terms[t], 
    #                                                 backend, boundaries, faces, cells,
    #                                                 boundary_cellsID, ione, rowval_array,
    #                                                 colptr_array, nzval_array, b_array)
    #         KernelAbstractions.synchronize(backend)
    #     end
    # end
    for BC ∈ BCs
        CUDA.@allowscalar start_ID = mesh.boundaries[BC.ID].IDs_range[1]
        CUDA.@allowscalar facesID_range = mesh.boundaries[BC.ID].IDs_range
        kernel! = apply_boundary_conditions_kernel!(backend)
        kernel!(
            model, BC, model.terms, faces, cells, start_ID, boundary_cellsID, rowval, colptr, nzval, b, ione, ndrange=length(facesID_range)
            )
        KernelAbstractions.synchronize(backend)
    end
    nothing
    # end
end

   # Unpack terms that make up the model (not sources)
    # nTerms = model.parameters[3]
    # nTerms = TN

    # # Definition of main assignment loop (one per patch)
    # assignment_loops = []
    # for bci ∈ 1:length(BCs.parameters)
    #     func_calls = Expr[]
    #     for t ∈ 1:nTerms 
    #         call = quote
    #             # (BCs[$bci])(model.terms[$t], A, b, cellID, cell, face, faceID)
    #             Execute_apply_boundary_condition_kernel!(BCs[$bci], model.terms[$t], backend, boundaries, faces, cells, boundary_cellsID, A, b)
    #         end
    #         push!(func_calls, call)
    #     end
    #     assignment_loop = quote
    #         # (; IDs_range) = boundaries[BCs[$bci].ID]
    #         # @inbounds for i ∈ IDs_range
    #         #     faceID = i
    #         #     cellID = boundary_cellsID[i]
    #         #     face = faces[faceID]
    #         #     cell = cells[cellID]
    #             $(func_calls...)
    #         # end
    #     end
    #     push!(assignment_loops, assignment_loop.args...)
    # end

    # quote
    # Extract number of terms

@kernel function apply_boundary_conditions_kernel!(
    model::Model{TN,SN,T,S}, BC, terms, 
    faces, cells, start_ID, boundary_cellsID, rowval, colptr, nzval, b, ione
    ) where {TN,SN,T,S}

    i = @index(Global)
    # (; IDs_range) = boundaries[BC.ID]
    j = i + start_ID - 1
    # i = BC.ID
    # (; IDs_range) = boundaries[i]
    
    faceID = j
    cellID = boundary_cellsID[j]
    face = faces[faceID]
    cell = cells[cellID] 
    apply!(model, BC, terms, rowval, colptr, nzval, b, cellID, cell, face, faceID, ione)
end

@generated function apply!(
    model::Model{TN,SN,T,S}, BC, terms, 
    rowval, colptr, nzval, b, cellID, cell, face, fID, ione) where {TN,SN,T,S}

    # Definition of main assignment loop (one per patch)
    func_calls = Expr[]
    for t ∈ 1:TN 
        call = quote
            (BC)(terms[$t], rowval, colptr, nzval, b, cellID, cell, face, fID, ione)
        end
<<<<<<< HEAD
        assignment_loop = quote
            (; IDs_range) = boundaries[BCs[$bci].ID]
            @inbounds for i ∈ IDs_range
                faceID = i
                cellID = boundary_cellsID[i]
                face = faces[faceID]
                cell = cells[cellID]
                $(func_calls...)
            end
        end
        push!(assignment_loops, assignment_loop.args...)
=======
        push!(func_calls, call)
>>>>>>> f17dd7a7
    end
    quote
        $(func_calls...)
    end
end

@generated function boundary_indices(mesh::M, BCs::B) where {M<:Mesh2,B}
    unpacked_BCs = []
    for i ∈ 1:length(BCs.parameters)
        unpack = quote
            name = BCs[$i].name
            index = boundary_index(boundaries, name)
            BC_indices = (BC_indices..., index)
        end
        push!(unpacked_BCs, unpack)
    end
    quote
        boundaries = mesh.boundaries
        BC_indices = ()
        $(unpacked_BCs...)
        return BC_indices
    end
end<|MERGE_RESOLUTION|>--- conflicted
+++ resolved
@@ -106,21 +106,7 @@
         call = quote
             (BC)(terms[$t], rowval, colptr, nzval, b, cellID, cell, face, fID, ione)
         end
-<<<<<<< HEAD
-        assignment_loop = quote
-            (; IDs_range) = boundaries[BCs[$bci].ID]
-            @inbounds for i ∈ IDs_range
-                faceID = i
-                cellID = boundary_cellsID[i]
-                face = faces[faceID]
-                cell = cells[cellID]
-                $(func_calls...)
-            end
-        end
-        push!(assignment_loops, assignment_loop.args...)
-=======
         push!(func_calls, call)
->>>>>>> f17dd7a7
     end
     quote
         $(func_calls...)
