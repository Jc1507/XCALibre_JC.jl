--- conflicted
+++ resolved
@@ -36,7 +36,6 @@
 @inline (bc::Neumann)(
     term::Operator{F,P,I,Laplacian{Linear}}, 
     rowval, colptr, nzval, b, cellID, cell, face, fID, ione) where {F,P,I} = begin
-<<<<<<< HEAD
     # Retrive term field and field values
     phi = term.phi 
     values = phi.values
@@ -55,23 +54,6 @@
     # Increment sparse and b arrays
     Atomix.@atomic nzval[nIndex] += ap
     Atomix.@atomic b[cellID] += ap*values[cellID]
-=======
-    # phi = term.phi 
-    # # # values = phi.values
-    # # fzero = zero(eltype(b))
-    # # A[cellID,cellID] += fzero
-    # # b[cellID] += fzero
-
-    # values = phi.values
-    # J = term.flux[fID]
-    # (; area, delta) = face 
-    # flux = J*area/delta
-    # ap = term.sign[1]*(-flux)
-    # # A[cellID,cellID] += ap
-    # nIndex = nzval_index(colptr, rowval, cellID, cellID, ione)
-    # Atomix.@atomic nzval[nIndex] += ap
-    # Atomix.@atomic b[cellID] += ap*values[cellID]
->>>>>>> e7736310
     nothing
 end
 
@@ -171,16 +153,9 @@
 
     # Set index for sparse array values at [CellID, CellID] for workitem
     nIndex = nzval_index(colptr, rowval, cellID, cellID, ione)
-<<<<<<< HEAD
-
-    # Increment sparse and b arrays if required increment value is positive 
-    Atomix.@atomic nzval[nIndex] += max(ap, 0.0)
-    Atomix.@atomic b[cellID] += max(-ap*phi[cellID], 0.0)
-=======
     # Atomix.@atomic nzval[nIndex] += max(ap, 0.0)
     Atomix.@atomic nzval[nIndex] += ap
     # Atomix.@atomic b[cellID] += max(-ap*phi[cellID], 0.0)
->>>>>>> e7736310
     nothing
 end
 
