--- conflicted
+++ resolved
@@ -7,10 +7,7 @@
 using Adapt
 using CUDA
 using KernelAbstractions
-<<<<<<< HEAD
-=======
 using Atomix
->>>>>>> f17dd7a7
 
 using FVM_1D.Mesh
 using FVM_1D.Fields
