--- conflicted
+++ resolved
@@ -90,15 +90,8 @@
 )
 
 setup_p = SolverSetup(
-<<<<<<< HEAD
-    iterations  = 1,
-    solver      = BicgstabSolver, #CgSolver, #GmresSolver, #BicgstabSolver,
-    tolerance   = 1e-1,
-    relax       = 0.2,
-=======
     solver      = BicgstabSolver, #CgSolver, #GmresSolver, #BicgstabSolver,
     relax       = 0.3,
->>>>>>> 32549525
     itmax       = 100,
     rtol        = 1e-2
 )
@@ -113,15 +106,9 @@
 U = VectorField(mesh)
 p = ScalarField(mesh)
 
-<<<<<<< HEAD
-iterations = 320
-Rx, U = isimple!(
-    mesh, velocity, nu, ux, uy, p, 
-=======
 iterations = 500
 Rx, Ry, Rp = isimple!(
     mesh, velocity, nu, U, p, 
->>>>>>> 32549525
     uxBCs, uyBCs, pBCs, UBCs,
     setup_U, setup_p, iterations)
 
