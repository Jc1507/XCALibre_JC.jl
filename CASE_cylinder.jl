--- conflicted
+++ resolved
@@ -8,12 +8,8 @@
 mesh_file = "unv_sample_meshes/cylinder_d10mm_5mm.unv"
 mesh = build_mesh(mesh_file, scale=0.001)
 mesh = update_mesh_format(mesh)
-<<<<<<< HEAD
-symbol_mapping = number_symbols(mesh)
-=======
 # symbol_mapping = number_symbols(mesh)
 # mesh = cu(mesh)
->>>>>>> 5fb876eb
 
 # Inlet conditions
 
