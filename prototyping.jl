--- conflicted
+++ resolved
@@ -356,16 +356,9 @@
 error_check(∇p_resulty_cpu, ∇p.result.y.values, eps(Float64))
 error_check(∇p_resultz_cpu, ∇p.result.z.values, eps(Float64))
 
-<<<<<<< HEAD
 using KernelAbstractions
 backend = CPU()
 backend = CUDABackend()
-=======
-@gif for angle ∈ range(45, stop = 500, length = 1000)
-    plot3d!(fig, camera=(angle,20))
-end every 5
-# Save the output in vscode (look for save icon where plots are shown)
-
 using LinearAlgebra
 function check_face_duplicates(mesh)
     for (fi, face) ∈ enumerate(mesh.faces)
@@ -433,5 +426,4 @@
 @time check_face_duplicates(mesh)
 @time size_cell_faces_array(mesh)
 @time check_boundary_normals(mesh)
-@time check_internal_face_normals(mesh)
->>>>>>> 29daf044
+@time check_internal_face_normals(mesh)